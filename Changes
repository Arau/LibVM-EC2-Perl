1.10
     - Add missing documentation, including removing spot instance methods from
<<<<<<< HEAD
        "unsupported" list.
     - Document fact that VM::EC2->instance_metadata() can be called as a class
       method.
     - Fix SignatureDoesNotMatch breakage under HTTP::Request::Common version 6.03
     (see https://rt.cpan.org/Ticket/Display.html?id=75359).
=======
       "unsupported" list.
     - Document fact that VM::EC2->instance_metadata() can be called as a class
       method.
     - Fix SignatureDoesNotMatch breakage under HTTP::Request::Common version 6.03
       (see https://rt.cpan.org/Ticket/Display.html?id=75359).
>>>>>>> 181c3215
     - Add "platform" to valid_fields function in Instance.pm

1.09   Tue Oct  4 19:04:52 EDT 2011
     - Fixed return value from delete_security_group().
     - Added a detailed example script, bin/sync_to_snapshot.pl

1.08 
     - Fix broken call to VM::EC2::Snapshot->register_image(), which was failing with a message
       about not providing all required arguments.
     - Add VM::EC2::Snapshot->size() as an alias to volumeSize().
     - Fix documentation formatting bugs in VM::EC2::Instance::Metadata.

1.07   Wed Sep 21 11:54:22 EDT 2011
     - Add full support for spot instances.
     - wait_for_attachments(), wait_for_instances(), and wait_for_volumes() will now timeout
       after a set interval, which can be adjusted with wait_for_timeout().

1.06  Wed Sep 14 15:53:55 EDT 2011
      - Added ability to change deleteOnTerminate flag for volumes attached on instances
        after instance launch. Facility is provided through VM::EC2, 
	VM::EC2::BlockDevice::Mapping, VM::EC2::Volume, and VM::EC2::BlockDevice::Attachment.
      - Add timeouts to VM::EC2->wait_for_*() methods so that methods won't wait forever.

1.05  Sun Sep  4 22:17:33 EDT 2011
      - Add wait_for_snapshots(), wait_for_volumes(), and wait_for_attachments() methods,
       as well as a generic wait_for_terminal_state() method.

1.04  Wed Aug 10 15:56:36 EDT 2011
      - Document -availability_zone argument to run_instances(). Was formerly
        misdocumented as -placement_zone. Both work now, and -zone works as
	well.

1.03  Tue Aug  2 16:55:15 EDT 2011
      - Tests will skip rather than fail if user fails to provide
        Amazon credentials.

1.02  Thu Jul 28 17:23:51 EDT 2011
      - Added support for filters with multiple values.
      - Improved subclassing documentation.

1.01  Thu Jul 28 10:32:52 EDT 2011
      - Add -print_error argument to VM::EC2->new.
      - Support for reserved instances.
      - Fix test 05 to avoid leaving dangling 1 GB snapshots.

1.00   Tue Jul 26 23:07:47 EDT 2011
       -Core API fully implemented

0.10  -Partial implementation of API.<|MERGE_RESOLUTION|>--- conflicted
+++ resolved
@@ -1,18 +1,10 @@
 1.10
      - Add missing documentation, including removing spot instance methods from
-<<<<<<< HEAD
         "unsupported" list.
      - Document fact that VM::EC2->instance_metadata() can be called as a class
        method.
      - Fix SignatureDoesNotMatch breakage under HTTP::Request::Common version 6.03
-     (see https://rt.cpan.org/Ticket/Display.html?id=75359).
-=======
-       "unsupported" list.
-     - Document fact that VM::EC2->instance_metadata() can be called as a class
-       method.
-     - Fix SignatureDoesNotMatch breakage under HTTP::Request::Common version 6.03
        (see https://rt.cpan.org/Ticket/Display.html?id=75359).
->>>>>>> 181c3215
      - Add "platform" to valid_fields function in Instance.pm
 
 1.09   Tue Oct  4 19:04:52 EDT 2011
