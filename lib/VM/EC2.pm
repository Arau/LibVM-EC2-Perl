--- conflicted
+++ resolved
@@ -574,6 +574,7 @@
 use URI::Escape;
 use AnyEvent;
 use AnyEvent::HTTP;
+use HTTP::Request::Common;
 use VM::EC2::Error;
 use Carp 'croak','carp';
 use JSON;
@@ -863,8 +864,6 @@
 =cut
 
 sub raise_error {
-<<<<<<< HEAD
-=======
     my $self = shift;
     my $d    = $self->{raise_error};
     $self->{raise_error} = shift if @_;
@@ -872,6411 +871,6 @@
 }
 
 =head2 $ec2->print_error($boolean)
-
-Change the handling of error conditions. Pass a true value to cause
-Amazon API errors to print error messages to STDERR. Pass false to
-cancel this behavior.
-
-=cut
-
-sub print_error {
-    my $self = shift;
-    my $d    = $self->{print_error};
-    $self->{print_error} = shift if @_;
-    $d;
-}
-
-=head2 $boolean = $ec2->is_error
-
-If a method fails, it will return undef. However, some methods, such
-as describe_images(), will also return undef if no resources matches
-your search criteria. Call is_error() to distinguish the two
-eventualities:
-
-  @images = $ec2->describe_images(-owner=>'29731912785');
-  unless (@images) {
-      die "Error: ",$ec2->error if $ec2->is_error;
-      print "No appropriate images found\n";
-  }
-
-=cut
-
-sub is_error {
-    defined shift->error();
-}
-
-=head2 $err = $ec2->error
-
-If the most recently-executed method failed, $ec2->error() will return
-the error code and other descriptive information. This method will
-return undef if the most recently executed method was successful.
-
-The returned object is actually an AWS::Error object, which
-has two methods named code() and message(). If used in a string
-context, its operator overloading returns the composite string
-"$message [$code]".
-
-=cut
-
-sub error {
-    my $self = shift;
-    my $d    = $self->{error};
-    $self->{error} = shift if @_;
-    $d;
-}
-
-=head2 $err = $ec2->error_str
-
-Same as error() except it returns the string representation, not the
-object. This works better in debuggers and exception handlers.
-
-=cut
-
-sub error_str { 
-    my $e = shift->{error};
-    $e ||= '';
-    return "$e";
-}
-
-=head2 $account_id = $ec2->account_id
-
-Looks up the account ID corresponding to the credentials provided when
-the VM::EC2 instance was created. The way this is done is to fetch the
-"default" security group, which is guaranteed to exist, and then
-return its groupId field. The result is cached so that subsequent
-accesses are fast.
-
-=head2 $account_id = $ec2->userId
-
-Same as above, for convenience.
-
-=cut
-
-sub account_id {
-    my $self = shift;
-    return $self->{account_id} if exists $self->{account_id};
-    my $sg   = $self->describe_security_groups(-group_name=>'default') or return;
-    return $self->{account_id} ||= $sg->ownerId;
-}
-
-sub userId { shift->account_id }
-
-=head2 $new_ec2 = $ec2->clone
-
-This method creates an identical copy of the EC2 object. It is used
-occasionally internally for creating an EC2 object in a different AWS
-region:
-
- $singapore = $ec2->clone;
- $singapore->region('ap-souteast-1');
-
-=cut
-
-sub clone {
-    my $self = shift;
-    my %contents = %$self;
-    return bless \%contents,ref $self;
-}
-
-=head1 EC2 REGIONS AND AVAILABILITY ZONES
-
-This section describes methods that allow you to fetch information on
-EC2 regions and availability zones. These methods return objects of
-type L<VM::EC2::Region> and L<VM::EC2::AvailabilityZone>.
-
-=head2 @regions = $ec2->describe_regions(@list)
-
-=head2 @regions = $ec2->describe_regions(-region_name=>\@list)
-
-Describe regions and return a list of VM::EC2::Region objects. Call
-with no arguments to return all regions. You may provide a list of
-regions in either of the two forms shown above in order to restrict
-the list returned. Glob-style wildcards, such as "*east") are allowed.
-
-=cut
-
-sub describe_regions {
-    my $self = shift;
-    my %args = $self->args('-region_name',@_);
-    my @params = $self->list_parm('RegionName',\%args);
-    push @params,$self->filter_parm(\%args);
-    return $self->call('DescribeRegions',@params);
-}
-
-=head2 @zones = $ec2->describe_availability_zones(@names)
-
-=head2 @zones = $ec2->describe_availability_zones(-zone_name=>\@names,-filter=>\%filters)
-
-Describe availability zones and return a list of
-VM::EC2::AvailabilityZone objects. Call with no arguments to return
-all availability regions. You may provide a list of zones in either
-of the two forms shown above in order to restrict the list
-returned. Glob-style wildcards, such as "*east") are allowed.
-
-If you provide a single argument consisting of a hashref, it is
-treated as a -filter argument. In other words:
-
- $ec2->describe_availability_zones({state=>'available'})
-
-is equivalent to
-
- $ec2->describe_availability_zones(-filter=>{state=>'available'})
-
-Availability zone filters are described at
-http://docs.amazonwebservices.com/AWSEC2/latest/APIReference/ApiReference-query-DescribeAvailabilityZones.html
-
-=cut
-
-sub describe_availability_zones {
-    my $self = shift;
-    my %args = $self->args('-zone_name',@_);
-    my @params = $self->list_parm('ZoneName',\%args);
-    push @params,$self->filter_parm(\%args);
-    return $self->call('DescribeAvailabilityZones',@params);
-}
-
-=head1 EC2 INSTANCES
-
-The methods in this section allow you to retrieve information about
-EC2 instances, launch new instances, control the instance lifecycle
-(e.g. starting and stopping them), and fetching the console output
-from instances.
-
-The primary object manipulated by these methods is
-L<VM::EC2::Instance>. Please see the L<VM::EC2::Instance> manual page
-for additional methods that allow you to attach and detach volumes,
-modify an instance's attributes, and convert instances into images.
-
-=head2 @instances = $ec2->describe_instances(@instance_ids)
-
-=head2 @instances = $ec2->describe_instances(\%filters)
-
-=head2 @instances = $ec2->describe_instances(-instance_id=>\@ids,-filter=>\%filters)
-
-Return a series of VM::EC2::Instance objects. Optional arguments are:
-
- -instance_id     ID of the instance(s) to return information on. 
-                  This can be a string scalar, or an arrayref.
-
- -filter          Tags and other filters to apply.
-
-The filter argument is a hashreference in which the keys are the
-filter names, and the values are the match strings. Some filters
-accept wildcards.
-
-A typical filter example:
-
-  $ec2->describe_instances(
-    -filter        => {'block-device-mapping.device-name'=>'/dev/sdh',
-                       'architecture'                    => 'i386',
-                       'tag:Role'                        => 'Server'
-                      });
-
-You may omit the -filter argument name if there are no other arguments:
-
-  $ec2->describe_instances({'block-device-mapping.device-name'=>'/dev/sdh',
-                            'architecture'                    => 'i386',
-                             'tag:Role'                        => 'Server'});
-
-There are a large number of filters, which are listed in full at
-http://docs.amazonwebservices.com/AWSEC2/latest/APIReference/ApiReference-query-DescribeInstances.html.
-
-Here is a alpha-sorted list of filter names: architecture,
-availability-zone, block-device-mapping.attach-time,
-block-device-mapping.delete-on-termination,
-block-device-mapping.device-name, block-device-mapping.status,
-block-device-mapping.volume-id, client-token, dns-name, group-id,
-group-name, hypervisor, image-id, instance-id, instance-lifecycle,
-instance-state-code, instance-state-name, instance-type,
-instance.group-id, instance.group-name, ip-address, kernel-id,
-key-name, launch-index, launch-time, monitoring-state, owner-id,
-placement-group-name, platform, private-dns-name, private-ip-address,
-product-code, ramdisk-id, reason, requester-id, reservation-id,
-root-device-name, root-device-type, source-dest-check,
-spot-instance-request-id, state-reason-code, state-reason-message,
-subnet-id, tag-key, tag-value, tag:key, virtualization-type, vpc-id.
-
-Note that the objects returned from this method are the instances
-themselves, and not a reservation set. The reservation ID can be
-retrieved from each instance by calling its reservationId() method.
-
-=cut
-
-sub describe_instances {
-    my $self = shift;
-    my %args = $self->args('-instance_id',@_);
-    my @params = $self->list_parm('InstanceId',\%args);
-    push @params,$self->filter_parm(\%args);
-    return $self->call('DescribeInstances',@params);
-}
-
-=head2 @i = $ec2->run_instances($ami_id)
-
-=head2 @i = $ec2->run_instances(-image_id=>$id,%other_args)
-
-This method will provision and launch one or more instances given an
-AMI ID. If successful, the method returns a series of
-VM::EC2::Instance objects.
-
-If called with a single argument this will be interpreted as the AMI
-to launch, and all other arguments will take their
-defaults. Otherwise, the arguments will be taken as a
--parameter=>$argument list.
-
-=over 4
-
-=item Required arguments:
-
-  -image_id       ID of an AMI to launch
- 
-=item Optional arguments:
-
-  -min_count         Minimum number of instances to launch [1]
-
-  -max_count         Maximum number of instances to launch [1]
-
-  -key_name          Name of the keypair to use
-
-  -security_group_id Security group ID to use for this instance.
-                     Use an arrayref for multiple group IDs
-
-  -security_group    Security group name to use for this instance.
-                     Use an arrayref for multiple values.
-
-  -user_data         User data to pass to the instances. Do NOT base64
-                     encode this. It will be done for you.
-
-  -instance_type     Type of the instance to use. See below for a
-                     list.
-
-  -availability_zone The availability zone you want to launch the
-                     instance into. Call $ec2->regions for a list.
-
-  -zone              Short version of -availability_aone.
-
-  -placement_zone    Deprecated version of -availability_zone.
-
-  -placement_group   An existing placement group to launch the
-                     instance into. Applicable to cluster instances
-                     only.
-
-  -placement_tenancy Specify 'dedicated' to launch the instance on a
-                     dedicated server. Only applicable for VPC
-                     instances.
-
-  -kernel_id         ID of the kernel to use for the instances,
-                     overriding the kernel specified in the image.
-
-  -ramdisk_id        ID of the ramdisk to use for the instances,
-                     overriding the ramdisk specified in the image.
-
-  -block_devices     Specify block devices to map onto the instances,
-                     overriding the values specified in the image.
-                     See below for the syntax of this argument.
-
-  -block_device_mapping  Alias for -block_devices.
-
-  -monitoring        Pass a true value to enable detailed monitoring.
-
-  -subnet_id         ID of the subnet to launch the instance
-                     into. Only applicable for VPC instances.
-
-  -termination_protection  Pass true to lock the instance so that it
-                     cannot be terminated using the API. Use
-                     modify_instance() to unset this if youu wish to
-                     terminate the instance later.
-
-  -disable_api_termination -- Same as above.
-
-  -shutdown_behavior Pass "stop" (the default) to stop the instance
-                     and save its disk state when "shutdown" is called
-                     from within the instance. Stopped instances can
-                     be restarted later. Pass "terminate" to
-                     instead terminate the instance and discard its
-                     state completely.
-
-  -instance_initiated_shutdown_behavior -- Same as above.
-
-  -private_ip_address Assign the instance to a specific IP address
-                     from a VPC subnet (VPC only).
-
-  -client_token      Unique identifier that you can provide to ensure
-                     idempotency of the request. You can use
-                     $ec2->token() to generate a suitable identifier.
-                     See http://docs.amazonwebservices.com/AWSEC2/
-                         latest/UserGuide/Run_Instance_Idempotency.html
-
-  -network_interfaces  A single network interface specification string
-                     or a list of them as an array reference (VPC only).
-                     These are described in more detail below.
-                     
-  -iam_arn           The Amazon resource name (ARN) of the IAM Instance Profile (IIP)
-                       to associate with the instances.
-
-  -iam_name          The name of the IAM instance profile (IIP) to associate with the
-                       instances.
-
-  -ebs_optimized     Boolean. If true, create an EBS-optimized instance
-                     (valid only for certain instance types.
-
-=item Instance types
-
-The following is the list of instance types currently allowed by
-Amazon:
-
-   m1.small   c1.medium  m2.xlarge   cc1.4xlarge  cg1.4xlarge  t1.micro
-   m1.large   c1.xlarge  m2.2xlarge   
-   m1.xlarge             m2.4xlarge
-
-=item Block device syntax
-
-The syntax of -block_devices is identical to what is used by the
-ec2-run-instances command-line tool. Borrowing from the manual page of
-that tool:
-
-The format is '<device>=<block-device>', where 'block-device' can be one of the
-following:
-          
-    - 'none': indicates that a block device that would be exposed at the
-       specified device should be suppressed. For example: '/dev/sdb=none'
-          
-     - 'ephemeral[0-3]': indicates that the Amazon EC2 ephemeral store
-       (instance local storage) should be exposed at the specified device.
-       For example: '/dev/sdc=ephemeral0'.
-
-     - 'vol-12345678': A volume ID will attempt to attach the given volume to the
-       instance, contingent on volume state and availability zone.
-
-     - 'none': Suppress this block device, even if it is mapped in the AMI.
-          
-     - '[<snapshot-id>][:<size>[:<delete-on-termination>[:<volume-type>[:<iops>]]]]': 
-       indicates that an Amazon EBS volume, created from the specified Amazon EBS
-       snapshot, should be exposed at the specified device. The following
-       combinations are supported:
-          
-         - '<snapshot-id>': the ID of an Amazon EBS snapshot, which must
-           be owned by or restorable by the caller. May be left out if a
-           <size> is specified, creating an empty Amazon EBS volume of
-           the specified size.
-          
-         - '<size>': the size (GiBs) of the Amazon EBS volume to be
-           created. If a snapshot was specified, this may not be smaller
-           than the size of the snapshot itself.
-          
-         - '<delete-on-termination>': indicates whether the Amazon EBS
-            volume should be deleted on instance termination. If not
-            specified, this will default to 'true' and the volume will be
-            deleted.
-
-         - '<volume-type>': The volume type. One of "standard" or "io1".
-
-         - '<iops>': The number of I/O operations per second (IOPS) that
-           the volume suports. A number between 100 to 2000. Only valid
-           for volumes of type "io1".
-          
-         Examples: -block_devices => '/dev/sdb=snap-7eb96d16'
-                   -block_devices => '/dev/sdc=snap-7eb96d16:80:false'
-                   -block_devices => '/dev/sdd=:120'
-                   -block_devices => '/dev/sdc=:120:true:io1:500'
-
-To provide multiple mappings, use an array reference. In this example,
-we launch two 'm1.small' instance in which /dev/sdb is mapped to
-ephemeral storage and /dev/sdc is mapped to a new 100 G EBS volume:
-
- @i=$ec2->run_instances(-image_id  => 'ami-12345',
-                        -min_count => 2,
-                        -block_devices => ['/dev/sdb=ephemeral0',
-                                           '/dev/sdc=:100:true']
-    )
-
-=item Network interface syntax
-
-Each instance has a single primary network interface and private IP
-address that is ordinarily automatically assigned by Amazon. When you
-are running VPC instances, however, you can add additional elastic
-network interfaces (ENIs) to the instance and add secondary private IP
-addresses to one or more of these ENIs. ENIs can exist independently
-of instances, and be detached and reattached in much the same way as
-EBS volumes. This is explained in detail at
-http://docs.amazonwebservices.com/AWSEC2/latest/UserGuide/using-instance-addressing.html.
-
-The network configuration can be specified using the
--network_interface parameter:
-
- -network_interfaces => ['eth0=10.10.0.12:subnet-1234567:sg-1234567:true:My Custom Eth0',
-                         'eth1=10.10.1.12,10.10.1.13:subnet-999999:sg-1234567:true:My Custom Eth1',
-
-The format is '<device>=<specification>'. The device is an ethernet
-interface name such as eth0, eth1, eth2, etc. The specification has up
-to five fields, each separated by the ":" character. All fields are
-optional and can be left blank. If missing, AWS will choose a default.
-
-  10.10.1.12,10.10.1.13:subnet-999999:sg-1234567:true:My Custom Eth1
-
-B<1. IP address(es)>: A single IP address in standard dot form, or a
-list of IP addresses separated by commas. The first address in the
-list will become the primary private IP address for the
-interface. Subsequent addresses will become secondary private
-addresses. You may specify "auto" or leave the field blank to have AWS
-choose an address automatically from within the subnetwork. To
-allocate several secondary IP addresses and have AWS pick the
-addresses automatically, give the count of secondary addresses you
-wish to allocate as an integer following the primary IP address. For
-example, "auto,3" will allocate an automatic primary IP address and
-three automatic secondary addresses, while "10.10.1.12,3" will force
-the primary address to be 10.10.1.12 and create three automatic
-secondary addresses.
-
-B<2. Subnetwork ID>: The ID of the VPC subnetwork in which the ENI
-resides. An instance may have several ENIs associated with it, and
-each ENI may be attached to a different subnetwork.
-
-B<3. Security group IDs>: A comma-delimited list of the security group
-IDs to associate with this ENI.
-
-B<4. DeleteOnTerminate>: True if this ENI should be automatically
-deleted when the instance terminates.
-
-B<5. Description>: A human-readable description of the ENI.
-
-As an alternative syntax, you may specify the ID of an existing ENI in
-lieu of the primary IP address and other fields. The ENI will be
-attached to the instance if its permissions allow:
-
- -network_interfaces => 'eth0=eni-123456'
-
-=item Return value
-
-On success, this method returns a list of VM::EC2::Instance
-objects. If called in a scalar context AND only one instance was
-requested, it will return a single instance object (rather than
-returning a list of size one which is then converted into numeric "1",
-as would be the usual Perl behavior).
-
-Note that this behavior is different from the Amazon API, which
-returns a ReservationSet. In this API, ask the instances for the
-the reservation, owner, requester, and group information using
-reservationId(), ownerId(), requesterId() and groups() methods.
-
-=item Tips
-
-1. If you have a VM::EC2::Image object returned from
-   Describe_images(), you may run it using run_instances():
-
- my $image = $ec2->describe_images(-image_id  => 'ami-12345');
- $image->run_instances( -min_count => 10,
-                        -block_devices => ['/dev/sdb=ephemeral0',
-                                           '/dev/sdc=:100:true']
-    )
-
-2. It may take a short while for a newly-launched instance to be
-    returned by describe_instances(). You may need to sleep for 1-2 seconds
-    before current_status() returns the correct value.
-
-3. Each instance object has a current_status() method which will
-   return the current run state of the instance. You may poll this
-   method to wait until the instance is running:
-
-   my $instance = $ec2->run_instances(...);
-   sleep 1;
-   while ($instance->current_status ne 'running') {
-      sleep 5;
-   }
-
-4. The utility method wait_for_instances() will wait until all
-   passed instances are in the 'running' or other terminal state.
-
-   my @instances = $ec2->run_instances(...);
-   $ec2->wait_for_instances(@instances);
-
-=back
- 
-=cut
-
-sub run_instances {
-    my $self = shift;
-    my %args = $self->args('-image_id',@_);
-    $args{-image_id}  or croak "run_instances(): -image_id argument missing";
-    $args{-min_count} ||= 1;
-    $args{-max_count} ||= $args{-min_count};
-    $args{-availability_zone} ||= $args{-zone};
-    $args{-availability_zone} ||= $args{-placement_zone};
-
-    my @p = map {$self->single_parm($_,\%args) }
-       qw(ImageId MinCount MaxCount KeyName KernelId RamdiskId PrivateIpAddress
-          InstanceInitiatedShutdownBehavior ClientToken SubnetId InstanceType);
-    push @p,map {$self->list_parm($_,\%args)} qw(SecurityGroup SecurityGroupId);
-    push @p,('UserData' =>encode_base64($args{-user_data},''))        if $args{-user_data};
-    push @p,('Placement.AvailabilityZone'=>$args{-availability_zone}) if $args{-availability_zone};
-    push @p,('Placement.GroupName'=>$args{-placement_group})          if $args{-placement_group};
-    push @p,('Placement.Tenancy'=>$args{-tenancy})                    if $args{-placement_tenancy};
-    push @p,('Monitoring.Enabled'   =>'true')                         if $args{-monitoring};
-    push @p,('DisableApiTermination'=>'true')                         if $args{-termination_protection};
-    push @p,('EbsOptimized'=>'true')                                  if $args{-ebs_optimized};
-    push @p,('InstanceInitiatedShutdownBehavior'=>$args{-shutdown_behavior}) if $args{-shutdown_behavior};
-    push @p,$self->block_device_parm($args{-block_devices}||$args{-block_device_mapping});
-    push @p,$self->network_interface_parm(\%args);
-    push @p,$self->iam_parm(\%args);
-    return $self->call('RunInstances',@p);
-}
-
-=head2 @s = $ec2->start_instances(@instance_ids)
-
-=head2 @s = $ec2->start_instances(-instance_id=>\@instance_ids)
-
-Start the instances named by @instance_ids and return one or more
-VM::EC2::Instance::State::Change objects.
-
-To wait for the all the instance ids to reach their final state
-("running" unless an error occurs), call wait_for_instances().
-
-Example:
-
-    # find all stopped instances
-    @instances = $ec2->describe_instances(-filter=>{'instance-state-name'=>'stopped'});
-
-    # start them
-    $ec2->start_instances(@instances)
-
-    # pause till they are running (or crashed)
-    $ec2->wait_for_instances(@instances)
-
-You can also start an instance by calling the object's start() method:
-
-    $instances[0]->start('wait');  # start instance and wait for it to
-				   # be running
-
-The objects returned by calling start_instances() indicate the current
-and previous states of the instance. The previous state is typically
-"stopped" and the current state is usually "pending." This information
-is only current to the time that the start_instances() method was called.
-To get the current run state of the instance, call its status()
-method:
-
-  die "ouch!" unless $instances[0]->current_status eq 'running';
-
-=cut
-
-sub start_instances {
-    my $self = shift;
-    my @instance_ids = $self->instance_parm(@_)
-	or croak "usage: start_instances(\@instance_ids)";
-    my $c = 1;
-    my @params = map {'InstanceId.'.$c++,$_} @instance_ids;
-    return $self->call('StartInstances',@params);
-}
-
-=head2 @s = $ec2->stop_instances(@instance_ids)
-
-=head2 @s = $ec2->stop_instances(-instance_id=>\@instance_ids,-force=>1)
-
-Stop the instances named by @instance_ids and return one or more
-VM::EC2::Instance::State::Change objects. In the named parameter
-version of this method, you may optionally provide a -force argument,
-which if true, forces the instance to halt without giving it a chance
-to run its shutdown procedure (the equivalent of pulling a physical
-machine's plug).
-
-To wait for instances to reach their final state, call
-wait_for_instances().
-
-Example:
-
-    # find all running instances
-    @instances = $ec2->describe_instances(-filter=>{'instance-state-name'=>'running'});
-
-    # stop them immediately and wait for confirmation
-    $ec2->stop_instances(-instance_id=>\@instances,-force=>1);
-    $ec2->wait_for_instances(@instances);
-
-You can also stop an instance by calling the object's start() method:
-
-    $instances[0]->stop('wait');  # stop first instance and wait for it to
-			          # stop completely
-
-=cut
-
-sub stop_instances {
-    my $self = shift;
-    my (@instance_ids,$force);
-
-    if ($_[0] =~ /^-/) {
-	my %argv   = @_;
-	@instance_ids = ref $argv{-instance_id} ?
-	               @{$argv{-instance_id}} : $argv{-instance_id};
-	$force     = $argv{-force};
-    } else {
-	@instance_ids = @_;
-    }
-    @instance_ids or croak "usage: stop_instances(\@instance_ids)";    
-
-    my $c = 1;
-    my @params = map {'InstanceId.'.$c++,$_} @instance_ids;
-    push @params,Force=>1 if $force;
-    return $self->call('StopInstances',@params);
-}
-
-=head2 @s = $ec2->terminate_instances(@instance_ids)
-
-=head2 @s = $ec2->terminate_instances(-instance_id=>\@instance_ids)
-
-Terminate the instances named by @instance_ids and return one or more
-VM::EC2::Instance::State::Change objects. This method will fail
-for any instances whose termination protection field is set.
-
-To wait for the all the instances to reach their final state, call
-wait_for_instances().
-
-Example:
-
-    # find all instances tagged as "Version 0.5"
-    @instances = $ec2->describe_instances({'tag:Version'=>'0.5'});
-
-    # terminate them
-    $ec2->terminate_instances(@instances);
-
-You can also terminate an instance by calling its terminate() method:
-
-    $instances[0]->terminate;
-
-=cut
-
-sub terminate_instances {
-    my $self = shift;
-    my @instance_ids = $self->instance_parm(@_)
-	or croak "usage: start_instances(\@instance_ids)";
-    my $c = 1;
-    my @params = map {'InstanceId.'.$c++,$_} @instance_ids;
-    return $self->call('TerminateInstances',@params);
-}
-
-=head2 @s = $ec2->reboot_instances(@instance_ids)
-
-=head2 @s = $ec2->reboot_instances(-instance_id=>\@instance_ids)
-
-Reboot the instances named by @instance_ids and return one or more
-VM::EC2::Instance::State::Change objects.
-
-To wait for the all the instances to reach their final state, call
-wait_for_instances().
-
-You can also reboot an instance by calling its terminate() method:
-
-    $instances[0]->reboot;
-
-=cut
-
-sub reboot_instances {
-    my $self = shift;
-    my @instance_ids = $self->instance_parm(@_)
-	or croak "Usage: reboot_instances(\@instance_ids)";
-    my $c = 1;
-    my @params = map {'InstanceId.'.$c++,$_} @instance_ids;
-    return $self->call('RebootInstances',@params);
-}
-
-=head2 $boolean = $ec2->confirm_product_instance($instance_id,$product_code)
-
-Return "true" if the instance indicated by $instance_id is associated
-with the given product code.
-
-=cut
-
-sub confirm_product_instance {
-    my $self = shift;
-    @_ == 1 or croak "Usage: confirm_product_instance(\$instance_id,\$product_code)";
-    my ($instance_id,$product_code) = @_;
-    my @params = (InstanceId=>$instance_id,
-		  ProductCode=>$product_code);
-    return $self->call('ConfirmProductInstance',@params);
-}
-
-=head2 $password_data = $ec2->get_password_data($instance_id);
-
-=head2 $password_data = $ec2->get_password_data(-instance_id=>$id);
-
-For Windows instances, get the administrator's password as a
-L<VM::EC2::Instance::PasswordData> object.
-
-=cut
-
-sub get_password_data {
-    my $self = shift;
-    my %args = $self->args(-instance_id=>@_);
-    $args{-instance_id} or croak "Usage: get_password_data(-instance_id=>\$id)";
-    my @params = $self->single_parm('InstanceId',\%args);
-    return $self->call('GetPasswordData',@params);
-}
-
-=head2 $output = $ec2->get_console_output(-instance_id=>'i-12345')
-
-=head2 $output = $ec2->get_console_output('i-12345');
-
-Return the console output of the indicated instance. The output is
-actually a VM::EC2::ConsoleOutput object, but it is
-overloaded so that when treated as a string it will appear as a
-large text string containing the  console output. When treated like an
-object it provides instanceId() and timestamp() methods.
-
-=cut
-
-sub get_console_output {
-    my $self = shift;
-    my %args = $self->args(-instance_id=>@_);
-    $args{-instance_id} or croak "Usage: get_console_output(-instance_id=>\$id)";
-    my @params = $self->single_parm('InstanceId',\%args);
-    return $self->call('GetConsoleOutput',@params);
-}
-
-=head2 @monitoring_state = $ec2->monitor_instances(@list_of_instanceIds)
-
-=head2 @monitoring_state = $ec2->monitor_instances(-instance_id=>\@instanceIds)
-
-This method enables monitoring for the listed instances and returns a
-list of VM::EC2::Instance::MonitoringState objects. You can
-later use these objects to activate and inactivate monitoring.
-
-=cut
-
-sub monitor_instances {
-    my $self = shift;
-    my %args = $self->args('-instance_id',@_);
-    my @params = $self->list_parm('InstanceId',\%args);
-    return $self->call('MonitorInstances',@params);
-}
-
-=head2 @monitoring_state = $ec2->unmonitor_instances(@list_of_instanceIds)
-
-=head2 @monitoring_state = $ec2->unmonitor_instances(-instance_id=>\@instanceIds)
-
-This method disables monitoring for the listed instances and returns a
-list of VM::EC2::Instance::MonitoringState objects. You can
-later use these objects to activate and inactivate monitoring.
-
-=cut
-
-sub unmonitor_instances {
-    my $self = shift;
-    my %args = $self->args('-instance_id',@_);
-    my @params = $self->list_parm('InstanceId',\%args);
-    return $self->call('UnmonitorInstances',@params);
-}
-
-=head2 $meta = VM::EC2->instance_metadata
-
-=head2 $meta = $ec2->instance_metadata
-
-B<For use on running EC2 instances only:> This method returns a
-VM::EC2::Instance::Metadata object that will return information about
-the currently running instance using the HTTP:// metadata fields
-described at
-http://docs.amazonwebservices.com/AWSEC2/latest/UserGuide/index.html?instancedata-data-categories.html. This
-is usually fastest way to get runtime information on the current
-instance.
-
-Note that this method can be called as either an instance or a class
-method.
-
-=cut
-
-sub instance_metadata {
-    VM::EC2::Dispatch::load_module('VM::EC2::Instance::Metadata');
-    return VM::EC2::Instance::Metadata->new();
-}
-
-=head2 @data = $ec2->describe_instance_attribute($instance_id,$attribute)
-
-This method returns instance attributes. Only one attribute can be
-retrieved at a time. The following is the list of attributes that can be
-retrieved:
-
- instanceType                      -- scalar
- kernel                            -- scalar
- ramdisk                           -- scalar
- userData                          -- scalar
- disableApiTermination             -- scalar
- instanceInitiatedShutdownBehavior -- scalar
- rootDeviceName                    -- scalar
- blockDeviceMapping                -- list of hashref
- sourceDestCheck                   -- scalar
- groupSet                          -- list of scalar
-
-All of these values can be retrieved more conveniently from the
-L<VM::EC2::Instance> object returned from describe_instances(), so
-there is no attempt to parse the results of this call into Perl
-objects. Therefore, some of the attributes, in particular
-'blockDeviceMapping' will be returned as raw hashrefs.
-
-=cut
-
-sub describe_instance_attribute {
-    my $self = shift;
-    @_ == 2 or croak "Usage: describe_instance_attribute(\$instance_id,\$attribute_name)";
-    my ($instance_id,$attribute) = @_;
-    my @param  = (InstanceId=>$instance_id,Attribute=>$attribute);
-    my $result = $self->call('DescribeInstanceAttribute',@param);
-    return $result && $result->attribute($attribute);
-}
-
-=head2 $boolean = $ec2->modify_instance_attribute($instance_id,-$attribute_name=>$value)
-
-This method changes instance attributes. It can only be applied to stopped instances.
-The following is the list of attributes that can be set:
-
- -instance_type           -- type of instance, e.g. "m1.small"
- -kernel                  -- kernel id
- -ramdisk                 -- ramdisk id
- -user_data               -- user data
- -termination_protection  -- true to prevent termination from the console
- -disable_api_termination -- same as the above
- -shutdown_behavior       -- "stop" or "terminate"
- -instance_initiated_shutdown_behavior -- same as above
- -root_device_name        -- root device name
- -source_dest_check       -- enable NAT (VPC only)
- -group_id                -- VPC security group
- -block_devices           -- Specify block devices to change 
-                             deleteOnTermination flag
- -block_device_mapping    -- Alias for -block_devices
-
-Only one attribute can be changed in a single request. For example:
-
-  $ec2->modify_instance_attribute('i-12345',-kernel=>'aki-f70657b2');
-
-The result code is true if the attribute was successfully modified,
-false otherwise. In the latter case, $ec2->error() will provide the
-error message.
-
-The ability to change the deleteOnTermination flag for attached block devices
-is not documented in the official Amazon API documentation, but appears to work.
-The syntax is:
-
-# turn on deleteOnTermination
- $ec2->modify_instance_attribute(-block_devices=>'/dev/sdf=v-12345')
-# turn off deleteOnTermination
- $ec2->modify_instance_attribute(-block_devices=>'/dev/sdf=v-12345')
-
-The syntax is slightly different from what is used by -block_devices
-in run_instances(), and is "device=volumeId:boolean". Multiple block
-devices can be specified using an arrayref.
-
-=cut
-
-sub modify_instance_attribute {
-    my $self = shift;
-    my $instance_id = shift or croak "Usage: modify_instance_attribute(\$instanceId,%param)";
-    my %args   = @_;
-
-    my @param  = (InstanceId=>$instance_id);
-    push @param,$self->value_parm($_,\%args) foreach 
-	qw(InstanceType Kernel Ramdisk UserData DisableApiTermination
-           InstanceInitiatedShutdownBehavior SourceDestCheck);
-    push @param,$self->list_parm('GroupId',\%args);
-    push @param,('DisableApiTermination.Value'=>'true') if $args{-termination_protection};
-    push @param,('InstanceInitiatedShutdownBehavior.Value'=>$args{-shutdown_behavior}) if $args{-shutdown_behavior};
-    my $block_devices = $args{-block_devices} || $args{-block_device_mapping};
-    push @param,$self->block_device_parm($block_devices);
-
-    return $self->call('ModifyInstanceAttribute',@param);
-}
-
-=head2 $boolean = $ec2->reset_instance_attribute($instance_id,$attribute)
-
-This method resets an attribute of the given instance to its default
-value. Valid attributes are "kernel", "ramdisk" and
-"sourceDestCheck". The result code is true if the reset was
-successful.
-
-=cut
-
-sub reset_instance_attribute {
-    my $self = shift;
-    @_      == 2 or croak "Usage: reset_instance_attribute(\$instanceId,\$attribute_name)";
-    my ($instance_id,$attribute) = @_;
-    my %valid = map {$_=>1} qw(kernel ramdisk sourceDestCheck);
-    $valid{$attribute} or croak "attribute to reset must be one of 'kernel', 'ramdisk', or 'sourceDestCheck'";
-    return $self->call('ResetInstanceAttribute',InstanceId=>$instance_id,Attribute=>$attribute);
-}
-
-=head2 @status_list = $ec2->describe_instance_status(@instance_ids);
-
-=head2 @status_list = $ec2->describe_instance_status(-instance_id=>\@ids,-filter=>\%filters,%other_args);
-
-=head2 @status_list = $ec2->describe_instance_status(\%filters);
-
-This method returns a list of VM::EC2::Instance::Status objects
-corresponding to status checks and scheduled maintenance events on the
-instances of interest. You may provide a list of instances to return
-information on, a set of filters, or both.
-
-The filters are described at
-http://docs.amazonwebservices.com/AWSEC2/latest/APIReference/ApiReference-query-DescribeInstanceStatus.html. The
-brief list is:
-
-availability-zone, event.code, event.description, event.not-after,
-event.not-before, instance-state-name, instance-state-code,
-system-status.status, system-status.reachability,
-instance-status.status, instance-status.reachability.
-
-Request arguments are:
-
-  -instance_id            Scalar or array ref containing the instance ID(s) to return
-                           information about (optional).
-
-  -filter                 Filters to apply (optional).
-
-  -include_all_instances  If true, include all instances, including those that are 
-                           stopped, pending and shutting down. Otherwise, returns
-                           the status of running instances only.
-
- -max_results             An integer corresponding to the number of instance items
-                           per response (must be greater than 5).
-
-If -max_results is specified, then the call will return at most the
-number of instances you requested. You may see whether there are additional
-results by calling more_instance_status(), and then retrieve the next set of
-results with additional call(s) to describe_instance_status():
-
- my @results = $ec2->describe_instance_status(-max_results => 10);
- do_something(\@results);
- while ($ec2->more_instance_status) {
-    @results = $ec2->describe_instance_status;
-    do_something(\@results);
- }
-
-NOTE: As of 29 July 2012, passing -include_all_instances causes an EC2
-"unknown parameter" error, indicating some mismatch between the
-documented API and the actual one.
-
-=cut
-
-sub more_instance_status {
-    my $self = shift;
-    return $self->{instance_status_token} &&
-           !$self->{instance_status_stop};
-}
-
-sub describe_instance_status {
-    my $self = shift;
-    my @parms;
-
-    if (!@_ && $self->{instance_status_token} && $self->{instance_status_args}) {
-	@parms = (@{$self->{instance_status_args}},NextToken=>$self->{instance_status_token});
-    }
-    
-    else {
-	my %args = $self->args('-instance_id',@_);
-	push @parms,$self->list_parm('InstanceId',\%args);
-	push @parms,$self->filter_parm(\%args);
-	push @parms,$self->boolean_parm('IncludeAllInstances',\%args);
-	push @parms,$self->single_parm('MaxResults',\%args);
-	
-	if ($args{-max_results}) {
-	    $self->{instance_status_token} = 'xyzzy'; # dummy value
-	    $self->{instance_status_args} = \@parms;
-	}
-
-    }
-    return $self->call('DescribeInstanceStatus',@parms);
-}
-
-=head2 $t = $ec2->token
-
-Return a client token for use with start_instances().
-
-=cut
-
-sub token {
-    my $self = shift;
-    my $seed = $self->{idempotent_seed};
-    $self->{idempotent_seed} = sha1_hex($seed);
-    $seed =~ s/(.{6})/$1-/g;
-    return $seed;
-}
-
-=head1 Waiting for State Changes
-
-The methods in this section allow your script to wait in an efficient
-manner for desired state changes in instances, volumes and other
-objects.
-
-=head2 $ec2->wait_for_instances(@instances)
-
-Wait for all members of the provided list of instances to reach some
-terminal state ("running", "stopped" or "terminated"), and then return
-a hash reference that maps each instance ID to its final state.
-
-Typical usage:
-
- my @instances = $image->run_instances(-key_name      =>'My_key',
-                                       -security_group=>'default',
-                                       -min_count     =>2,
-                                       -instance_type => 't1.micro')
-           or die $ec2->error_str;
- my $status = $ec2->wait_for_instances(@instances);
- my @failed = grep {$status->{$_} ne 'running'} @instances;
- print "The following failed: @failed\n";
-
-If no terminal state is reached within a set timeout, then this method
-returns undef and sets $ec2->error_str() to a suitable message. The
-timeout, which defaults to 10 minutes (600 seconds), can be get or set
-with $ec2->wait_for_timeout().
-
-=cut
-
-sub wait_for_instances {
-    my $self = shift;
-    $self->wait_for_terminal_state(\@_,
-				   ['running','stopped','terminated'],
-				   $self->wait_for_timeout);
-}
-
-=head2 $ec2->wait_for_snapshots(@snapshots)
-
-Wait for all members of the provided list of snapshots to reach some
-terminal state ("completed", "error"), and then return a hash
-reference that maps each snapshot ID to its final state.
-
-This method may potentially wait forever. It has no set timeout. Wrap
-it in an eval{} and set alarm() if you wish to timeout.
-
-=cut
-
-sub wait_for_snapshots {
-    my $self = shift;
-    $self->wait_for_terminal_state(\@_,
-				   ['completed','error'],
-				   0);  # no timeout on snapshots -- they may take days
-}
-
-=head2 $ec2->wait_for_volumes(@volumes)
-
-Wait for all members of the provided list of volumes to reach some
-terminal state ("available", "in-use", "deleted" or "error"), and then
-return a hash reference that maps each volume ID to its final state.
-
-If no terminal state is reached within a set timeout, then this method
-returns undef and sets $ec2->error_str() to a suitable message. The
-timeout, which defaults to 10 minutes (600 seconds), can be get or set
-with $ec2->wait_for_timeout().
-
-=cut
-
-sub wait_for_volumes {
-    my $self = shift;
-    $self->wait_for_terminal_state(\@_,
-				   ['available','in-use','deleted','error'],
-				   $self->wait_for_timeout);
-}
-
-=head2 $ec2->wait_for_attachments(@attachment)
-
-Wait for all members of the provided list of
-VM::EC2::BlockDevice::Attachment objects to reach some terminal state
-("attached" or "detached"), and then return a hash reference that maps
-each attachment to its final state.
-
-Typical usage:
-
-    my $i = 0;
-    my $instance = 'i-12345';
-    my @attach;
-    foreach (@volume) {
-	push @attach,$_->attach($instance,'/dev/sdf'.$i++;
-    }
-    my $s = $ec2->wait_for_attachments(@attach);
-    my @failed = grep($s->{$_} ne 'attached'} @attach;
-    warn "did not attach: ",join ', ',@failed;
-
-If no terminal state is reached within a set timeout, then this method
-returns undef and sets $ec2->error_str() to a suitable message. The
-timeout, which defaults to 10 minutes (600 seconds), can be get or set
-with $ec2->wait_for_timeout().
-
-=cut
-
-sub wait_for_attachments {
-    my $self = shift;
-    $self->wait_for_terminal_state(\@_,
-				   ['attached','detached'],
-				   $self->wait_for_timeout);
-}
-
-=head2 $ec2->wait_for_terminal_state(\@objects,['list','of','states'] [,$timeout])
-
-Generic version of the last four methods. Wait for all members of the provided list of Amazon objects 
-instances to reach some terminal state listed in the second argument, and then return
-a hash reference that maps each object ID to its final state.
-
-If a timeout is provided, in seconds, then the method will abort after
-waiting the indicated time and return undef.
-
-=cut
-
-sub wait_for_terminal_state {
-    my $self = shift;
-    my ($objects,$terminal_states,$timeout) = @_;
-    my %terminal_state = map {$_=>1} @$terminal_states;
-    my %status = ();
-    my @pending = grep {defined $_} @$objects; # in case we're passed an undef
-    my $status = eval {
-	local $SIG{ALRM};
-	if ($timeout && $timeout > 0) {
-	    $SIG{ALRM} = sub {die "timeout"};
-	    alarm($timeout);
-	}
-	while (@pending) {
-	    sleep 3;
-	    $status{$_} = $_->current_status foreach @pending;
-	    @pending    = grep { !$terminal_state{$status{$_}} } @pending;
-	}
-	alarm(0);
-	\%status;
-    };
-    if ($@ =~ /timeout/) {
-	$self->error('timeout waiting for terminal state');
-	return;
-    }
-    return $status;
-}
-
-=head2 $timeout = $ec2->wait_for_timeout([$new_timeout]);
-
-Get or change the timeout for wait_for_instances(), wait_for_attachments(),
-and wait_for_volumes(). The timeout is given in seconds, and defaults to
-600 (10 minutes). You can set this to 0 to wait forever.
-
-=cut
-
-sub wait_for_timeout {
-    my $self = shift;
-    $self->{wait_for_timeout} = WAIT_FOR_TIMEOUT
-	unless defined $self->{wait_for_timeout};
-    my $d = $self->{wait_for_timeout};
-    $self->{wait_for_timeout} = shift if @_;
-    return $d;
-}
-
-=head1 EC2 AMAZON MACHINE IMAGES
-
-The methods in this section allow you to query and manipulate Amazon
-machine images (AMIs). See L<VM::EC2::Image>.
-
-=head2 @i = $ec2->describe_images(@image_ids)
-
-=head2 @i = $ec2->describe_images(-image_id=>\@id,-executable_by=>$id,
-                                  -owner=>$id, -filter=>\%filters)
-
-Return a series of VM::EC2::Image objects, each describing an
-AMI. Optional arguments:
-
- -image_id        The id of the image, either a string scalar or an
-                  arrayref.
-
- -executable_by   Filter by images executable by the indicated user account, or
-                    one of the aliases "self" or "all".
-
- -owner           Filter by owner account number or one of the aliases "self",
-                    "aws-marketplace", "amazon" or "all".
-
- -filter          Tags and other filters to apply
-
-If there are no other arguments, you may omit the -filter argument
-name and call describe_images() with a single hashref consisting of
-the search filters you wish to apply.
-
-The full list of image filters can be found at:
-http://docs.amazonwebservices.com/AWSEC2/latest/APIReference/ApiReference-query-DescribeImages.html
-
-=cut
-
-sub describe_images {
-    my $self = shift;
-    my %args = $self->args(-image_id=>@_);
-    my @params;
-    push @params,$self->list_parm($_,\%args) foreach qw(ExecutableBy ImageId Owner);
-    push @params,$self->filter_parm(\%args);
-    return $self->call('DescribeImages',@params);
-}
-
-=head2 $image = $ec2->create_image(-instance_id=>$id,-name=>$name,%other_args)
-
-Create an image from an EBS-backed instance and return a
-VM::EC2::Image object. The instance must be in the "stopped" or
-"running" state. In the latter case, Amazon will stop the instance,
-create the image, and then restart it unless the -no_reboot argument
-is provided.
-
-Arguments:
-
- -instance_id    ID of the instance to create an image from. (required)
- -name           Name for the image that will be created. (required)
- -description    Description of the new image.
- -no_reboot      If true, don't reboot the instance.
- -block_device_mapping
-                 Block device mapping as a scalar or array ref. See 
-                  run_instances() for the syntax.
- -block_devices  Alias of the above
-
-=cut
-
-sub create_image {
-    my $self = shift;
-    my %args = @_;
-    $args{-instance_id} && $args{-name}
-      or croak "Usage: create_image(-instance_id=>\$id,-name=>\$name)";
-    $args{-block_device_mapping} ||= $args{-block_devices};
-    my @param = $self->single_parm('InstanceId',\%args);
-    push @param,$self->single_parm('Name',\%args);
-    push @param,$self->single_parm('Description',\%args);
-    push @param,$self->boolean_parm('NoReboot',\%args);
-    push @param,$self->block_device_parm($args{-block_device_mapping});
-    return $self->call('CreateImage',@param);
-}
-
-=head2 $image = $ec2->register_image(-name=>$name,%other_args)
-
-Register an image, creating an AMI. This can be used to create an AMI
-from a S3-backed instance-store bundle, or to create an AMI from a
-snapshot of an EBS-backed root volume.
-
-Required arguments:
-
- -name                 Name for the image that will be created.
-
-Arguments required for an EBS-backed image:
-
- -root_device_name     The root device name, e.g. /dev/sda1
- -block_device_mapping The block device mapping strings, including the
-                       snapshot ID for the root volume. This can
-                       be either a scalar string or an arrayref.
-                       See run_instances() for a description of the
-                       syntax.
- -block_devices        Alias of the above.
-
-Arguments required for an instance-store image:
-
- -image_location      Full path to the AMI manifest in Amazon S3 storage.
-
-Common optional arguments:
-
- -description         Description of the AMI
- -architecture        Architecture of the image ("i386" or "x86_64")
- -kernel_id           ID of the kernel to use
- -ramdisk_id          ID of the RAM disk to use
- 
-While you do not have to specify the kernel ID, it is strongly
-recommended that you do so. Otherwise the kernel will have to be
-specified for run_instances().
-
-Note: Immediately after registering the image you can add tags to it
-and use modify_image_attribute to change launch permissions, etc.
-
-=cut
-
-sub register_image {
-    my $self = shift;
-    my %args = @_;
-
-    $args{-name} or croak "register_image(): -name argument required";
-    $args{-block_device_mapping} ||= $args{-block_devices};
-    if (!$args{-image_location}) {
-	$args{-root_device_name} && $args{-block_device_mapping}
-	or croak "register_image(): either provide -image_location to create an instance-store AMI\nor both the -root_device_name && -block_device_mapping arguments to create an EBS-backed AMI.";
-    }
-
-    my @param;
-    for my $a (qw(Name RootDeviceName ImageLocation Description
-                  Architecture KernelId RamdiskId)) {
-	push @param,$self->single_parm($a,\%args);
-    }
-    push @param,$self->block_device_parm($args{-block_devices} || $args{-block_device_mapping});
-
-    return $self->call('RegisterImage',@param);
-}
-
-=head2 $result = $ec2->deregister_image($image_id)
-
-Deletes the registered image and returns true if successful.
-
-=cut
-
-sub deregister_image {
-    my $self = shift;
-    my %args  = $self->args(-image_id => @_);
-    my @param = $self->single_parm(ImageId=>\%args);
-    return $self->call('DeregisterImage',@param);
-}
-
-=head2 @data = $ec2->describe_image_attribute($image_id,$attribute)
-
-This method returns image attributes. Only one attribute can be
-retrieved at a time. The following is the list of attributes that can be
-retrieved:
-
- description            -- scalar
- kernel                 -- scalar
- ramdisk                -- scalar
- launchPermission       -- list of scalar
- productCodes           -- array
- blockDeviceMapping     -- list of hashref
-
-All of these values can be retrieved more conveniently from the
-L<VM::EC2::Image> object returned from describe_images(), so there is
-no attempt to parse the results of this call into Perl objects. In
-particular, 'blockDeviceMapping' is returned as a raw hashrefs (there
-also seems to be an AWS bug that causes fetching this attribute to return an
-AuthFailure error).
-
-Please see the VM::EC2::Image launchPermissions() and
-blockDeviceMapping() methods for more convenient ways to get this
-data.
-
-=cut
-
-sub describe_image_attribute {
-    my $self = shift;
-    @_ == 2 or croak "Usage: describe_image_attribute(\$instance_id,\$attribute_name)";
-    my ($instance_id,$attribute) = @_;
-    my @param  = (ImageId=>$instance_id,Attribute=>$attribute);
-    my $result = $self->call('DescribeImageAttribute',@param);
-    return $result && $result->attribute($attribute);
-}
-
-=head2 $boolean = $ec2->modify_image_attribute($image_id,-$attribute_name=>$value)
-
-This method changes image attributes. The first argument is the image
-ID, and this is followed by the attribute name and the value to change
-it to.
-
-The following is the list of attributes that can be set:
-
- -launch_add_user         -- scalar or arrayref of UserIds to grant launch permissions to
- -launch_add_group        -- scalar or arrayref of Groups to remove launch permissions from
-                               (only currently valid value is "all")
- -launch_remove_user      -- scalar or arrayref of UserIds to remove from launch permissions
- -launch_remove_group     -- scalar or arrayref of Groups to remove from launch permissions
- -product_code            -- scalar or array of product codes to add
- -description             -- scalar new description
-
-You can abbreviate the launch permission arguments to -add_user,
--add_group, -remove_user, -remove_group, etc.
-
-Only one attribute can be changed in a single request.
-
-For example:
-
-  $ec2->modify_image_attribute('i-12345',-product_code=>['abcde','ghijk']);
-
-The result code is true if the attribute was successfully modified,
-false otherwise. In the latter case, $ec2->error() will provide the
-error message.
-
-To make an image public, specify -launch_add_group=>'all':
-
-  $ec2->modify_image_attribute('i-12345',-launch_add_group=>'all');
-
-Also see L<VM::EC2::Image> for shortcut methods. For example:
-
- $image->add_authorized_users(1234567,999991);
-
-=cut
-
-sub modify_image_attribute {
-    my $self = shift;
-    my $image_id = shift or croak "Usage: modify_image_attribute(\$imageId,%param)";
-    my %args   = @_;
-
-    # shortcuts
-    foreach (qw(add_user remove_user add_group remove_group)) {
-	$args{"-launch_$_"} ||= $args{"-$_"};
-    }
-
-    my @param  = (ImageId=>$image_id);
-    push @param,$self->value_parm('Description',\%args);
-    push @param,$self->list_parm('ProductCode',\%args);
-    push @param,$self->launch_perm_parm('Add','UserId',   $args{-launch_add_user});
-    push @param,$self->launch_perm_parm('Remove','UserId',$args{-launch_remove_user});
-    push @param,$self->launch_perm_parm('Add','Group',    $args{-launch_add_group});
-    push @param,$self->launch_perm_parm('Remove','Group', $args{-launch_remove_group});
-    return $self->call('ModifyImageAttribute',@param);
-}
-
-=head2 $boolean = $ec2->reset_image_attribute($image_id,$attribute_name)
-
-This method resets an attribute of the given snapshot to its default
-value. The valid attributes are:
-
- launchPermission
-
-
-=cut
-
-sub reset_image_attribute {
-    my $self = shift;
-    @_      == 2 or 
-	croak "Usage: reset_image_attribute(\$imageId,\$attribute_name)";
-    my ($image_id,$attribute) = @_;
-    my %valid = map {$_=>1} qw(launchPermission);
-    $valid{$attribute} or croak "attribute to reset must be one of ",join(' ',map{"'$_'"} keys %valid);
-    return $self->call('ResetImageAttribute',
-		       ImageId    => $image_id,
-		       Attribute  => $attribute);
-}
-
-=head2 $image = $ec2->copy_image(-source_region   => $src,
-                                 -source_image_id => $id,
-                                 -name            => $name,
-                                 -description     => $desc,
-                                 -client_token    => $token)
-
-Initiates the copy of an AMI from the specified source region to the
-region in which the API call is executed.
-
-Required arguments:
-
- -source_region       -- The ID of the AWS region that contains the AMI to be
-                         copied (source).
-
- -source_image_id     -- The ID of the Amazon EC2 AMI to copy.
-
-Optional arguments:
-
- -name                -- The name of the new EC2 AMI in the destination region.
-
- -description         -- A description of the new AMI in the destination region.
-
- -client_token        -- Unique, case-sensitive identifier you provide to ensure
-                         idempotency of the request.
-
-Returns a L<VM::EC2::Image> object on success;
-
-=cut
-
-sub copy_image {
-    my $self = shift;
-    my %args = @_;
-    $args{-description} ||= $args{-desc};
-    $args{-source_region} ||= $args{-region};
-    $args{-source_image_id} ||= $args{-image_id};
-    $args{-source_region} or croak "copy_image(): -source_region argument required";
-    $args{-source_image_id} or croak "copy_image(): -source_image_id argument required";
-    my @params;
-    push @params, $self->single_parm($_,\%args)
-        foreach qw(SourceRegion SourceImageId Name Description ClientToken);
-    my $image_id = $self->call('CopyImage',@params) or return;
-    return eval {
-            my $image;
-            local $SIG{ALRM} = sub {die "timeout"};
-            alarm(60);
-            until ($image = $self->describe_images($image_id)) { sleep 1 }
-            alarm(0);
-            $image;
-    };
-}
-
-=head1 EC2 VOLUMES AND SNAPSHOTS
-
-The methods in this section allow you to query and manipulate EC2 EBS
-volumes and snapshots. See L<VM::EC2::Volume> and L<VM::EC2::Snapshot>
-for additional functionality provided through the object interface.
-
-=head2 @v = $ec2->describe_volumes(-volume_id=>\@ids,-filter=>\%filters)
-
-=head2 @v = $ec2->describe_volumes(@volume_ids)
-
-Return a series of VM::EC2::Volume objects. Optional arguments:
-
- -volume_id    The id of the volume to fetch, either a string
-               scalar or an arrayref.
-
- -filter       One or more filters to apply to the search
-
-The -filter argument name can be omitted if there are no other
-arguments you wish to pass.
-
-The full list of volume filters can be found at:
-http://docs.amazonwebservices.com/AWSEC2/latest/APIReference/ApiReference-query-DescribeVolumes.html
-
-=cut
-
-sub describe_volumes {
-    my $self = shift;
-    my %args = $self->args(-volume_id=>@_);
-    my @params;
-    push @params,$self->list_parm('VolumeId',\%args);
-    push @params,$self->filter_parm(\%args);
-    return $self->call('DescribeVolumes',@params);
-}
-
-=head2 $v = $ec2->create_volume(-availability_zone=>$zone,-snapshot_id=>$snapshotId,-size=>$size,-volume_type=>$type,-iops=>$iops)
-
-Create a volume in the specified availability zone and return
-information about it.
-
-Arguments:
-
- -availability_zone    -- An availability zone from
-                          describe_availability_zones (required)
-
- -snapshot_id          -- ID of a snapshot to use to build volume from.
-
- -size                 -- Size of the volume, in GB (between 1 and 1024).
-
-One or both of -snapshot_id or -size are required. For convenience,
-you may abbreviate -availability_zone as -zone, and -snapshot_id as
--snapshot.
-
-Optional Arguments:
-
- -volume_type          -- The volume type.  standard or io1, default is
-                          standard
-
- -iops                 -- The number of I/O operations per second (IOPS) that
-                          the volume supports.  Range is 100 to 2000.  Required
-                          when volume type is io1.
-
-The returned object is a VM::EC2::Volume object.
-
-=cut
-
-sub create_volume {
-    my $self = shift;
-    my %args = @_;
-    my $zone = $args{-availability_zone} || $args{-zone} or croak "-availability_zone argument is required";
-    my $snap = $args{-snapshot_id}       || $args{-snapshot};
-    my $size = $args{-size};
-    $snap || $size or croak "One or both of -snapshot_id or -size are required";
-    if (exists $args{-volume_type} && $args{-volume_type} eq 'io1') {
-        $args{-iops} or croak "Argument -iops required when -volume_type is 'io1'";
-    }
-    elsif ($args{-iops}) {
-        croak "Argument -iops cannot be used when volume type is 'standard'";
-    }
-    my @params = (AvailabilityZone => $zone);
-    push @params,(SnapshotId   => $snap) if $snap;
-    push @params,(Size => $size)         if $size;
-    push @params,$self->single_parm('VolumeType',\%args);
-    push @params,$self->single_parm('Iops',\%args);
-    return $self->call('CreateVolume',@params);
-}
-
-=head2 $result = $ec2->delete_volume($volume_id);
-
-Deletes the specified volume. Returns a boolean indicating success of
-the delete operation. Note that a volume will remain in the "deleting"
-state for some time after this call completes.
-
-=cut
-
-sub delete_volume {
-    my $self = shift;
-    my %args  = $self->args(-volume_id => @_);
-    my @param = $self->single_parm(VolumeId=>\%args);
-    return $self->call('DeleteVolume',@param);
-}
-
-=head2 $attachment = $ec2->attach_volume($volume_id,$instance_id,$device);
-
-=head2 $attachment = $ec2->attach_volume(-volume_id=>$volume_id,-instance_id=>$instance_id,-device=>$device);
-
-Attaches the specified volume to the instance using the indicated
-device. All arguments are required:
-
- -volume_id      -- ID of the volume to attach. The volume must be in
-                    "available" state.
- -instance_id    -- ID of the instance to attach to. Both instance and
-                    attachment must be in the same availability zone.
- -device         -- How the device is exposed to the instance, e.g.
-                    '/dev/sdg'.
-
-The result is a VM::EC2::BlockDevice::Attachment object which
-you can monitor by calling current_status():
-
-    my $a = $ec2->attach_volume('vol-12345','i-12345','/dev/sdg');
-    while ($a->current_status ne 'attached') {
-       sleep 2;
-    }
-    print "volume is ready to go\n";
-
-or more simply
-
-    my $a = $ec2->attach_volume('vol-12345','i-12345','/dev/sdg');
-    $ec2->wait_for_attachments($a);
-
-=cut
-
-sub attach_volume {
-    my $self = shift;
-    my %args; 
-    if ($_[0] !~ /^-/ && @_ == 3) { 
-	@args{qw(-volume_id -instance_id -device)} = @_; 
-    } else { 
-	%args = @_; 
-    }
-    $args{-volume_id} && $args{-instance_id} && $args{-device} or
-	croak "-volume_id, -instance_id and -device arguments must all be specified";
-    my @param = $self->single_parm(VolumeId=>\%args);
-    push @param,$self->single_parm(InstanceId=>\%args);
-    push @param,$self->single_parm(Device=>\%args);
-    return $self->call('AttachVolume',@param);
-}
-
-=head2 $attachment = $ec2->detach_volume($volume_id)
-
-=head2 $attachment = $ec2->detach_volume(-volume_id=>$volume_id,-instance_id=>$instance_id,
-                                         -device=>$device,      -force=>$force);
-
-Detaches the specified volume from an instance.
-
- -volume_id      -- ID of the volume to detach. (required)
- -instance_id    -- ID of the instance to detach from. (optional)
- -device         -- How the device is exposed to the instance. (optional)
- -force          -- Force detachment, even if previous attempts were
-                    unsuccessful. (optional)
-
-
-The result is a VM::EC2::BlockDevice::Attachment object which
-you can monitor by calling current_status():
-
-    my $a = $ec2->detach_volume('vol-12345');
-    while ($a->current_status ne 'detached') {
-       sleep 2;
-    }
-    print "volume is ready to go\n";
-
-Or more simply:
-
-    my $a = $ec2->detach_volume('vol-12345');
-    $ec2->wait_for_attachments($a);
-    print "volume is ready to go\n" if $a->current_status eq 'detached';
-
-
-=cut
-
-sub detach_volume {
-    my $self = shift;
-    my %args = $self->args(-volume_id => @_);
-    my @param = $self->single_parm(VolumeId=>\%args);
-    push @param,$self->single_parm(InstanceId=>\%args);
-    push @param,$self->single_parm(Device=>\%args);
-    push @param,$self->single_parm(Force=>\%args);
-    return $self->call('DetachVolume',@param);
-}
-
-=head2 @v = $ec2->describe_volume_status(@volume_ids)
-
-=head2 @v = $ec2->describe_volume_status(\%filters)
-
-=head2 @v = $ec2->describe_volume_status(-volume_id=>\@ids,-filter=>\%filters)
-
-Return a series of VM::EC2::Volume::StatusItem objects. Optional arguments:
-
- -volume_id    The id of the volume to fetch, either a string
-               scalar or an arrayref.
-
- -filter       One or more filters to apply to the search
-
- -max_results  Maximum number of items to return (must be more than
-                5).
-
-The -filter argument name can be omitted if there are no other
-arguments you wish to pass.
-
-The full list of volume filters can be found at:
-http://docs.amazonwebservices.com/AWSEC2/latest/APIReference/ApiReference-query-DescribeVolumeStatus.html
-
-If -max_results is specified, then the call will return at most the
-number of volume status items you requested. You may see whether there
-are additional results by calling more_volume_status(), and then
-retrieve the next set of results with additional call(s) to
-describe_volume_status():
-
- my @results = $ec2->describe_volume_status(-max_results => 10);
- do_something(\@results);
- while ($ec2->more_volume_status) {
-    @results = $ec2->describe_volume_status;
-    do_something(\@results);
- }
-
-=cut
-
-sub more_volume_status {
-    my $self = shift;
-    return $self->{volume_status_token} &&
-           !$self->{volume_status_stop};
-}
-
-sub describe_volume_status {
-    my $self = shift;
-    my @parms;
-
-    if (!@_ && $self->{volume_status_token} && $self->{volume_status_args}) {
-	@parms = (@{$self->{volume_status_args}},NextToken=>$self->{volume_status_token});
-    }
-    
-    else {
-	my %args = $self->args('-volume_id',@_);
-	push @parms,$self->list_parm('VolumeId',\%args);
-	push @parms,$self->filter_parm(\%args);
-	push @parms,$self->single_parm('MaxResults',\%args);
-	
-	if ($args{-max_results}) {
-	    $self->{volume_status_token} = 'xyzzy'; # dummy value
-	    $self->{volume_status_args} = \@parms;
-	}
-
-    }
-    return $self->call('DescribeVolumeStatus',@parms);
-}
-
-=head2 @data = $ec2->describe_volume_attribute($volume_id,$attribute)
-
-This method returns volume attributes.  Only one attribute can be
-retrieved at a time. The following is the list of attributes that can be
-retrieved:
-
- autoEnableIO                      -- boolean
- productCodes                      -- list of scalar
-
-These values can be retrieved more conveniently from the
-L<VM::EC2::Volume> object returned from describe_volumes():
-
- $volume->auto_enable_io(1);
- @codes = $volume->product_codes;
-
-=cut
-
-sub describe_volume_attribute {
-    my $self = shift;
-    @_ == 2 or croak "Usage: describe_volume_attribute(\$instance_id,\$attribute_name)";
-    my ($instance_id,$attribute) = @_;
-    my @param  = (VolumeId=>$instance_id,Attribute=>$attribute);
-    my $result = $self->call('DescribeVolumeAttribute',@param);
-    return $result && $result->attribute($attribute);
-}
-
-sub modify_volume_attribute {
-    my $self = shift;
-    my $volume_id = shift or croak "Usage: modify_volume_attribute(\$volumeId,%param)";
-    my %args   = @_;
-    my @param  = (VolumeId=>$volume_id);
-    push @param,('AutoEnableIO.Value'=>$args{-auto_enable_io} ? 'true':'false');
-    return $self->call('ModifyVolumeAttribute',@param);
-}
-
-=head2 $boolean = $ec2->enable_volume_io($volume_id)
-
-=head2 $boolean = $ec2->enable_volume_io(-volume_id=>$volume_id)
-
-Given the ID of a volume whose I/O has been disabled (e.g. due to
-hardware degradation), this method will reenable the I/O and return
-true if successful.
-
-=cut
-
-sub enable_volume_io {
-    my $self = shift;
-    my %args = $self->args('-volume_id',@_);
-    $args{-volume_id} or croak "Usage: enable_volume_io(\$volume_id)";
-    my @param = $self->single_parm('VolumeId',\%args);
-    return $self->call('EnableVolumeIO',@param);
-}
-
-=head2 @snaps = $ec2->describe_snapshots(@snapshot_ids)
-
-=head2 @snaps = $ec2->describe_snapshots(-snapshot_id=>\@ids,%other_args)
-
-Returns a series of VM::EC2::Snapshot objects. All arguments
-are optional:
-
- -snapshot_id     ID of the snapshot
-
- -owner           Filter by owner ID
-
- -restorable_by   Filter by IDs of a user who is allowed to restore
-                   the snapshot
-
- -filter          Tags and other filters
-
-The -filter argument name can be omitted if there are no other
-arguments you wish to pass.
-
-The full list of applicable filters can be found at
-http://docs.amazonwebservices.com/AWSEC2/latest/APIReference/ApiReference-query-DescribeSnapshots.html
-
-=cut
-
-sub describe_snapshots {
-    my $self = shift;
-    my %args = $self->args('-snapshot_id',@_);
-
-    my @params;
-    push @params,$self->list_parm('SnapshotId',\%args);
-    push @params,$self->list_parm('Owner',\%args);
-    push @params,$self->list_parm('RestorableBy',\%args);
-    push @params,$self->filter_parm(\%args);
-    return $self->call('DescribeSnapshots',@params);
-}
-
-=head2 @data = $ec2->describe_snapshot_attribute($snapshot_id,$attribute)
-
-This method returns snapshot attributes. The first argument is the
-snapshot ID, and the second is the name of the attribute to
-fetch. Currently Amazon defines two attributes:
-
- createVolumePermission   -- return a list of user Ids who are
-                             allowed to create volumes from this snapshot.
- productCodes             -- product codes for this snapshot
-
-The result is a raw hash of attribute values. Please see
-L<VM::EC2::Snapshot> for a more convenient way of accessing and
-modifying snapshot attributes.
-
-=cut
-
-sub describe_snapshot_attribute {
-    my $self = shift;
-    @_ == 2 or croak "Usage: describe_snapshot_attribute(\$instance_id,\$attribute_name)";
-    my ($snapshot_id,$attribute) = @_;
-    my @param  = (SnapshotId=>$snapshot_id,Attribute=>$attribute);
-    my $result = $self->call('DescribeSnapshotAttribute',@param);
-    return $result && $result->attribute($attribute);
-}
-
-=head2 $boolean = $ec2->modify_snapshot_attribute($snapshot_id,-$argument=>$value)
-
-This method changes snapshot attributes. The first argument is the
-snapshot ID, and this is followed by an attribute modification command
-and the value to change it to.
-
-Currently the only attribute that can be changed is the
-createVolumeAttribute. This is done through the following arguments
-
- -createvol_add_user         -- scalar or arrayref of UserIds to grant create volume permissions to
- -createvol_add_group        -- scalar or arrayref of Groups to remove create volume permissions from
-                               (only currently valid value is "all")
- -createvol_remove_user      -- scalar or arrayref of UserIds to remove from create volume permissions
- -createvol_remove_group     -- scalar or arrayref of Groups to remove from create volume permissions
-
-You can abbreviate these to -add_user, -add_group, -remove_user, -remove_group, etc.
-
-See L<VM::EC2::Snapshot> for more convenient methods for interrogating
-and modifying the create volume permissions.
-
-=cut
-
-sub modify_snapshot_attribute {
-    my $self = shift;
-    my $snapshot_id = shift or croak "Usage: modify_snapshot_attribute(\$snapshotId,%param)";
-    my %args   = @_;
-
-    # shortcuts
-    foreach (qw(add_user remove_user add_group remove_group)) {
-	$args{"-createvol_$_"} ||= $args{"-$_"};
-    }
-
-    my @param  = (SnapshotId=>$snapshot_id);
-    push @param,$self->create_volume_perm_parm('Add','UserId',   $args{-createvol_add_user});
-    push @param,$self->create_volume_perm_parm('Remove','UserId',$args{-createvol_remove_user});
-    push @param,$self->create_volume_perm_parm('Add','Group',    $args{-createvol_add_group});
-    push @param,$self->create_volume_perm_parm('Remove','Group', $args{-createvol_remove_group});
-    return $self->call('ModifySnapshotAttribute',@param);
-}
-
-=head2 $boolean = $ec2->reset_snapshot_attribute($snapshot_id,$attribute)
-
-This method resets an attribute of the given snapshot to its default
-value. The only valid attribute at this time is
-"createVolumePermission."
-
-=cut
-
-sub reset_snapshot_attribute {
-    my $self = shift;
-    @_      == 2 or 
-	croak "Usage: reset_snapshot_attribute(\$snapshotId,\$attribute_name)";
-    my ($snapshot_id,$attribute) = @_;
-    my %valid = map {$_=>1} qw(createVolumePermission);
-    $valid{$attribute} or croak "attribute to reset must be 'createVolumePermission'";
-    return $self->call('ResetSnapshotAttribute',
-		       SnapshotId => $snapshot_id,
-		       Attribute  => $attribute);
-}
-
-
-=head2 $snapshot = $ec2->create_snapshot($volume_id)
-
-=head2 $snapshot = $ec2->create_snapshot(-volume_id=>$vol,-description=>$desc)
-
-Snapshot the EBS volume and store it to S3 storage. To ensure a
-consistent snapshot, the volume should be unmounted prior to
-initiating this operation.
-
-Arguments:
-
- -volume_id    -- ID of the volume to snapshot (required)
- -description  -- A description to add to the snapshot (optional)
-
-The return value is a VM::EC2::Snapshot object that can be queried
-through its current_status() interface to follow the progress of the
-snapshot operation.
-
-Another way to accomplish the same thing is through the
-VM::EC2::Volume interface:
-
-  my $volume = $ec2->describe_volumes(-filter=>{'tag:Name'=>'AccountingData'});
-  $s = $volume->create_snapshot("Backed up at ".localtime);
-  while ($s->current_status eq 'pending') {
-     print "Progress: ",$s->progress,"% done\n";
-  }
-  print "Snapshot status: ",$s->current_status,"\n";
-
-=cut
-
-sub create_snapshot {
-    my $self = shift;
-    my %args = $self->args('-volume_id',@_);
-    my @params   = $self->single_parm('VolumeId',\%args);
-    push @params,$self->single_parm('Description',\%args);
-    return $self->call('CreateSnapshot',@params);
-}
-
-=head2 $boolean = $ec2->delete_snapshot($snapshot_id) 
-
-Delete the indicated snapshot and return true if the request was
-successful.
-
-=cut
-
-sub delete_snapshot {
-    my $self = shift;
-    my %args = $self->args('-snapshot_id',@_);
-    my @params   = $self->single_parm('SnapshotId',\%args);
-    return $self->call('DeleteSnapshot',@params);
-}
-
-=head2 $snapshot = $ec2->copy_snapshot(-source_region=>$region,-source_snapshot_id=>$id,-description=>$desc)
-
-Copies an existing snapshot within the same region or from one region to another.
-
-Required arguments:
- -region       -- The region the existing snapshot to copy resides in
- -snapshot_id  -- The snapshot ID of the snapshot to copy
-
-Optional arguments:
- -description  -- A description of the new snapshot
-
-The return value is a L<VM::EC2::Snapshot> object that can be queried
-through its current_status() interface to follow the progress of the
-snapshot operation.
-
-=cut
-
-sub copy_snapshot {
-    my $self = shift;
-    my %args = @_;
-    $args{-description} ||= $args{-desc};
-    $args{-source_region} ||= $args{-region};
-    $args{-source_snapshot_id} ||= $args{-snapshot_id};
-    $args{-source_region} or croak "copy_snapshot(): -source_region argument required";
-    $args{-source_snapshot_id} or croak "copy_snapshot(): -source_snapshot_id argument required";
-    my @params  = $self->single_parm('SourceRegion',\%args);
-    push @params, $self->single_parm('SourceSnapshotId',\%args);
-    push @params, $self->single_parm('Description',\%args);
-    my $snap_id = $self->call('CopySnapshot',@params) or return;
-    return eval {
-            my $snapshot;
-            local $SIG{ALRM} = sub {die "timeout"};
-            alarm(60);
-            until ($snapshot = $self->describe_snapshots($snap_id)) { sleep 1 }
-            alarm(0);
-            $snapshot;
-    };
-}
-
-=head1 SECURITY GROUPS AND KEY PAIRS
-
-The methods in this section allow you to query and manipulate security
-groups (firewall rules) and SSH key pairs. See
-L<VM::EC2::SecurityGroup> and L<VM::EC2::KeyPair> for functionality
-that is available through these objects.
-
-=head2 @sg = $ec2->describe_security_groups(@group_ids)
-
-=head2 @sg = $ec2->describe_security_groups(%args);
-
-=head2 @sg = $ec2->describe_security_groups(\%filters);
-
-Searches for security groups (firewall rules) matching the provided
-filters and return a series of VM::EC2::SecurityGroup objects.
-
-In the named-argument form you can provide the following optional
-arguments:
-
- -group_name      A single group name or an arrayref containing a list
-                   of names
-
- -name            Shorter version of -group_name
-
- -group_id        A single group id (i.e. 'sg-12345') or an arrayref
-                   containing a list of ids
-
- -filter          Filter on tags and other attributes.
-
-The -filter argument name can be omitted if there are no other
-arguments you wish to pass.
-
-The full list of security group filters can be found at:
-http://docs.amazonwebservices.com/AWSEC2/latest/APIReference/ApiReference-query-DescribeSecurityGroups.html
-
-=cut
-
-sub describe_security_groups {
-    my $self = shift;
-    my %args = $self->args(-group_id=>@_);
-    $args{-group_name} ||= $args{-name};
-    my @params = map { $self->list_parm($_,\%args) } qw(GroupName GroupId);
-    push @params,$self->filter_parm(\%args);
-    return $self->call('DescribeSecurityGroups',@params);
-}
-
-=head2 $group = $ec2->create_security_group(-group_name=>$name,
-                                            -group_description=>$description,
-                                            -vpc_id     => $vpc_id
-    )
-
-Create a security group. Arguments are:
-
- -group_name              Name of the security group (required)
- -group_description       Description of the security group (required)
- -vpc_id                  Virtual private cloud security group ID
-                           (required for VPC security groups)
-
-For convenience, you may use -name and -description as aliases for
--group_name and -group_description respectively. 
-
-If succcessful, the method returns an object of type
-L<VM::EC2::SecurityGroup>.
-
-=cut
-
-sub create_security_group {
-    my $self = shift;
-    my %args = @_;
-    $args{-group_name}        ||= $args{-name};
-    $args{-group_description} ||= $args{-description};
-    $args{-group_name} && $args{-group_description}
-    or croak "create_security_group() requires -group_name and -group_description arguments";
-
-    my @param;
-    push @param,$self->single_parm($_=>\%args) foreach qw(GroupName GroupDescription VpcId);
-    my $g = $self->call('CreateSecurityGroup',@param) or return;
-    return eval {
-            my $sg;
-            local $SIG{ALRM} = sub {die "timeout"};
-            alarm(60);
-            until ($sg = $self->describe_security_groups($g)) { sleep 1 }
-            alarm(0);
-            $sg;
-    };
-}
-
-=head2 $boolean = $ec2->delete_security_group($group_id)
-
-=head2 $boolean = $ec2->delete_security_group(-group_id   => $group_id,
-                                              -group_name => $name);
-
-Delete a security group. Arguments are:
-
- -group_name              Name of the security group
- -group_id                ID of the security group
-
-Either -group_name or -group_id is required. In the single-argument
-form, the method deletes the security group given by its id.
-
-If succcessful, the method returns true.
-
-=cut
-
-sub delete_security_group {
-    my $self = shift;
-    my %args = $self->args(-group_id=>@_);
-    $args{-group_name} ||= $args{-name};
-    my @param = $self->single_parm(GroupName=>\%args);
-    push @param,$self->single_parm(GroupId=>\%args);
-    return $self->call('DeleteSecurityGroup',@param);
-}
-
-=head2 $boolean = $ec2->update_security_group($security_group)
-
-Add one or more incoming firewall rules to a security group. The rules
-to add are stored in a L<VM::EC2::SecurityGroup> which is created
-either by describe_security_groups() or create_security_group(). This method combines
-the actions AuthorizeSecurityGroupIngress,
-AuthorizeSecurityGroupEgress, RevokeSecurityGroupIngress, and
-RevokeSecurityGroupEgress.
-
-For details, see L<VM::EC2::SecurityGroup>. Here is a brief summary:
-
- $sg = $ec2->create_security_group(-name=>'MyGroup',-description=>'Example group');
-
- # TCP on port 80 for the indicated address ranges
- $sg->authorize_incoming(-protocol  => 'tcp',
-                         -port      => 80,
-                         -source_ip => ['192.168.2.0/24','192.168.2.1/24'});
-
- # TCP on ports 22 and 23 from anyone
- $sg->authorize_incoming(-protocol  => 'tcp',
-                         -port      => '22..23',
-                         -source_ip => '0.0.0.0/0');
-
- # ICMP on echo (ping) port from anyone
- $sg->authorize_incoming(-protocol  => 'icmp',
-                         -port      => 0,
-                         -source_ip => '0.0.0.0/0');
-
- # TCP to port 25 (mail) from instances belonging to
- # the "Mail relay" group belonging to user 12345678.
- $sg->authorize_incoming(-protocol  => 'tcp',
-                         -port      => 25,
-                         -group     => '12345678/Mail relay');
-
- $result = $ec2->update_security_group($sg);
-
-or more simply:
-
- $result = $sg->update();
-
-=cut
-
-sub update_security_group {
-    my $self = shift;
-    my $sg   = shift;
-    my $group_id = $sg->groupId;
-    my $result = 1;
-    
-    for my $action (qw(Authorize Revoke)) {
-	for my $direction (qw(Ingress Egress)) {
-	    my @permissions = $sg->_uncommitted_permissions($action,$direction) or next;
-	    my $call  = "${action}SecurityGroup${direction}";
-	    my @param = (GroupId=>$group_id);
-	    push @param,$self->_security_group_parm(\@permissions);
-	    my $r = $self->call($call=>@param);
-	    $result &&= $r;
-	}
-    }
-    return $result;
-}
-
-sub _security_group_parm {
-    my $self = shift;
-    my $permissions = shift;
-    my @param;
-
-    for (my $i=0;$i<@$permissions;$i++) {
-	my $perm = $permissions->[$i];
-	my $n = $i+1;
-	push @param,("IpPermissions.$n.IpProtocol"=>$perm->ipProtocol);
-	push @param,("IpPermissions.$n.FromPort"  => $perm->fromPort);
-	push @param,("IpPermissions.$n.ToPort"    => $perm->toPort);
-	my @cidr = $perm->ipRanges;
-	for (my $i=0;$i<@cidr;$i++) {
-	    my $m = $i+1;
-	    push @param,("IpPermissions.$n.IpRanges.$m.CidrIp"=>$cidr[$i]);
-	}
-	my @groups = $perm->groups;
-	for (my $i=0;$i<@groups;$i++) {
-	    my $m = $i+1;
-	    my $group = $groups[$i];
-	    if (defined $group->groupId) {
-		push @param,("IpPermissions.$n.Groups.$m.GroupId"  => $group->groupId);
-	    } else {
-		push @param,("IpPermissions.$n.Groups.$m.UserId"   => $group->userId);
-		push @param,("IpPermissions.$n.Groups.$m.GroupName"=> $group->groupName);
-	    }
-	}
-    }
-    return @param;
-}
-
-=head2 @keys = $ec2->describe_key_pairs(@names);
-
-=head2 @keys = $ec2->describe_key_pairs(\%filters);
-
-=head2 @keys = $ec2->describe_key_pairs(-key_name => \@names,
-                                        -filter    => \%filters);
-
-Searches for ssh key pairs matching the provided filters and return
-a series of VM::EC2::KeyPair objects.
-
-Optional arguments:
-
- -key_name      A single key name or an arrayref containing a list
-                   of names
-
- -filter          Filter on tags and other attributes.
-
-The full list of key filters can be found at:
-http://docs.amazonwebservices.com/AWSEC2/latest/APIReference/ApiReference-query-DescribeKeyPairs.html
-
-=cut
-
-sub describe_key_pairs {
-    my $self = shift;
-    my %args = $self->args(-key_name=>@_);
-    my @params = $self->list_parm('KeyName',\%args);
-    push @params,$self->filter_parm(\%args);
-    return $self->call('DescribeKeyPairs',@params);
-}
-
-=head2 $key = $ec2->create_key_pair($name)
-
-Create a new key pair with the specified name (required). If the key
-pair already exists, returns undef. The contents of the new keypair,
-including the PEM-encoded private key, is contained in the returned
-VM::EC2::KeyPair object:
-
-  my $key = $ec2->create_key_pair('My Keypair');
-  if ($key) {
-    print $key->fingerprint,"\n";
-    print $key->privateKey,"\n";
-  }
-
-=cut
-
-sub create_key_pair {
-    my $self = shift; 
-    my $name = shift or croak "Usage: create_key_pair(\$name)"; 
-    $name =~ /^[\w _-]+$/
-	or croak    "Invalid keypair name: must contain only alphanumerics, spaces, dashes and underscores";
-    my @params = (KeyName=>$name);
-    $self->call('CreateKeyPair',@params);
-}
-
-=head2 $key = $ec2->import_key_pair($name,$public_key)
-
-=head2 $key = $ec2->import_key_pair(-key_name            => $name,
-                                    -public_key_material => $public_key)
-
-Imports a preexisting public key into AWS under the specified name.
-If successful, returns a VM::EC2::KeyPair. The public key must be an
-RSA key of length 1024, 2048 or 4096. The method can be called with
-two unnamed arguments consisting of the key name and the public key
-material, or in a named argument form with the following argument
-names:
-
-  -key_name     -- desired name for the imported key pair (required)
-  -name         -- shorter version of -key_name
-
-  -public_key_material -- public key data (required)
-  -public_key   -- shorter version of the above
-
-This example uses Net::SSH::Perl::Key to generate a new keypair, and
-then uploads the public key to Amazon.
-
-  use Net::SSH::Perl::Key;
-
-  my $newkey = Net::SSH::Perl::Key->keygen('RSA',1024);
-  $newkey->write_private('.ssh/MyKeypair.rsa');  # save private parts
-
-  my $key = $ec2->import_key_pair('My Keypair' => $newkey->dump_public)
-      or die $ec2->error;
-  print "My Keypair added with fingerprint ",$key->fingerprint,"\n";
-
-Several different formats are accepted for the key, including SSH
-"authorized_keys" format (generated by L<ssh-keygen> and
-Net::SSH::Perl::Key), the SSH public keys format, and DER format. You
-do not need to base64-encode the key or perform any other
-pre-processing.
-
-Note that the algorithm used by Amazon to calculate its key
-fingerprints differs from the one used by the ssh library, so don't
-try to compare the key fingerprints returned by Amazon to the ones
-produced by ssh-keygen or Net::SSH::Perl::Key.
-
-=cut
-
-sub import_key_pair {
-    my $self = shift; 
-    my %args;
-    if (@_ == 2 && $_[0] !~ /^-/) {
-	%args = (-key_name            => shift,
-		 -public_key_material => shift);
-    } else {
-	%args = @_;
-    }
-    my $name = $args{-key_name}           || $args{-name}        or croak "-key_name argument required";
-    my $pkm  = $args{-public_key_material}|| $args{-public_key}  or croak "-public_key_material argument required";
-    my @params = (KeyName => $name,PublicKeyMaterial=>encode_base64($pkm));
-    $self->call('ImportKeyPair',@params);
-}
-
-=head2 $result = $ec2->delete_key_pair($name)
-
-Deletes the key pair with the specified name (required). Returns true
-if successful.
-
-=cut
-
-sub delete_key_pair {
-    my $self = shift; my $name = shift or croak "Usage: delete_key_pair(\$name)"; 
-    $name =~ /^[\w _-]+$/
-	or croak    "Invalid keypair name: must contain only alphanumerics, spaces, dashes and underscores";
-    my @params = (KeyName=>$name);
-    $self->call('DeleteKeyPair',@params);
-}
-
-=head1 TAGS
-
-These methods allow you to create, delete and fetch resource tags. You
-may find that you rarely need to use these methods directly because
-every object produced by VM::EC2 supports a simple tag interface:
-
-  $object = $ec2->describe_volumes(-volume_id=>'vol-12345'); # e.g.
-  $tags = $object->tags();
-  $name = $tags->{Name};
-  $object->add_tags(Role => 'Web Server', Status=>'development);
-  $object->delete_tags(Name=>undef);
-
-See L<VM::EC2::Generic> for a full description of the uniform object
-tagging interface.
-
-These methods are most useful when creating and deleting tags for
-multiple resources simultaneously.
-
-=head2 @t = $ec2->describe_tags(-filter=>\%filters);
-
-Return a series of VM::EC2::Tag objects, each describing an
-AMI. A single optional -filter argument is allowed.
-
-Available filters are: key, resource-id, resource-type and value. See
-http://docs.amazonwebservices.com/AWSEC2/latest/APIReference/ApiReference-query-DescribeTags.html
-
-=cut
-
-sub describe_tags {
-    my $self = shift;
-    my %args = @_;
-    my @params = $self->filter_parm(\%args);
-    return $self->call('DescribeTags',@params);    
-}
-
-=head2 $bool = $ec2->create_tags(-resource_id=>\@ids,-tag=>{key1=>value1...})
-
-Tags the resource indicated by -resource_id with the tag(s) in in the
-hashref indicated by -tag. You may specify a single resource by
-passing a scalar resourceId to -resource_id, or multiple resources
-using an anonymous array. Returns a true value if tagging was
-successful.
-
-The method name "add_tags()" is an alias for create_tags().
-
-You may find it more convenient to tag an object retrieved with any of
-the describe() methods using the built-in add_tags() method:
-
- @snap = $ec2->describe_snapshots(-filter=>{status=>'completed'});
- foreach (@snap) {$_->add_tags(ReadyToUse => 'true')}
-
-but if there are many snapshots to tag simultaneously, this will be faster:
-
- @snap = $ec2->describe_snapshots(-filter=>{status=>'completed'});
- $ec2->add_tags(-resource_id=>\@snap,-tag=>{ReadyToUse=>'true'});
-
-Note that you can tag volumes, snapshots and images owned by other
-people. Only you will be able to see these tags.
-
-=cut
-
-sub create_tags {
-    my $self = shift;
-    my %args = @_;
-    $args{-resource_id} or croak "create_tags() -resource_id argument required";
-    $args{-tag}         or croak "create_tags() -tag argument required";
-    my @params = $self->list_parm('ResourceId',\%args);
-    push @params,$self->tagcreate_parm(\%args);
-    return $self->call('CreateTags',@params);    
-}
-
-sub add_tags { shift->create_tags(@_) }
-
-=head2 $bool = $ec2->delete_tags(-resource_id=>$id1,-tag=>{key1=>value1...})
-
-Delete the indicated tags from the indicated resource. Pass an
-arrayref to operate on several resources at once. The tag syntax is a
-bit tricky. Use a value of undef to delete the tag unconditionally:
-
- -tag => { Role => undef }    # deletes any Role tag
-
-Any scalar value will cause the tag to be deleted only if its value
-exactly matches the specified value:
-
- -tag => { Role => 'Server' }  # only delete the Role tag
-                               # if it currently has the value "Server"
-
-An empty string value ('') will only delete the tag if its value is an
-empty string, which is probably not what you want.
-
-Pass an array reference of tag names to delete each of the tag names
-unconditionally (same as passing a value of undef):
-
- $ec2->delete_tags(['Name','Role','Description']);
-
-You may find it more convenient to delete tags from objects using
-their delete_tags() method:
-
- @snap = $ec2->describe_snapshots(-filter=>{status=>'completed'});
- foreach (@snap) {$_->delete_tags(Role => undef)}
-
-=cut
-
-sub delete_tags {
-    my $self = shift;
-    my %args = @_;
-    $args{-resource_id} or croak "create_tags() -resource_id argument required";
-    $args{-tag}         or croak "create_tags() -tag argument required";
-    my @params = $self->list_parm('ResourceId',\%args);
-    push @params,$self->tagdelete_parm(\%args);
-    return $self->call('DeleteTags',@params);    
-}
-
-=head1 ELASTIC IP ADDRESSES
-
-The methods in this section allow you to allocate elastic IP
-addresses, attach them to instances, and delete them. See
-L<VM::EC2::ElasticAddress>.
-
-=head2 @addr = $ec2->describe_addresses(@public_ips)
-
-=head2 @addr = $ec2->describe_addresses(-public_ip=>\@addr,-allocation_id=>\@id,-filter->\%filters)
-
-Queries AWS for a list of elastic IP addresses already allocated to
-you. All arguments are optional:
-
- -public_ip     -- An IP address (in dotted format) or an arrayref of
-                   addresses to return information about.
- -allocation_id -- An allocation ID or arrayref of such IDs. Only 
-                   applicable to VPC addresses.
- -filter        -- A hashref of tag=>value pairs to filter the response
-                   on.
-
-The list of applicable filters can be found at
-http://docs.amazonwebservices.com/AWSEC2/latest/APIReference/ApiReference-query-DescribeAddresses.html.
-
-This method returns a list of L<VM::EC2::ElasticAddress>.
-
-=cut
-
-sub describe_addresses {
-    my $self = shift;
-    my %args = $self->args(-public_ip=>@_);
-    my @param;
-    push @param,$self->list_parm('PublicIp',\%args);
-    push @param,$self->list_parm('AllocationId',\%args);
-    push @param,$self->filter_parm(\%args);
-    return $self->call('DescribeAddresses',@param);
-}
-
-=head2 $address_info = $ec2->allocate_address([-vpc=>1])
-
-Request an elastic IP address. Pass -vpc=>1 to allocate a VPC elastic
-address. The return object is a VM::EC2::ElasticAddress.
-
-=cut
-
-sub allocate_address {
-    my $self = shift;
-    my %args = @_;
-    my @param = $args{-vpc} ? (Domain=>'vpc') : ();
-    return $self->call('AllocateAddress',@param);
-}
-
-=head2 $boolean = $ec2->release_address($addr)
-
-Release an elastic IP address. For non-VPC addresses, you may provide
-either an IP address string, or a VM::EC2::ElasticAddress. For VPC
-addresses, you must obtain a VM::EC2::ElasticAddress first 
-(e.g. with describe_addresses) and then pass that to the method.
-
-=cut
-
-sub release_address {
-    my $self = shift;
-    my $addr = shift or croak "Usage: release_address(\$addr)";
-    my @param = (PublicIp=>$addr);
-    if (my $allocationId = eval {$addr->allocationId}) {
-	push @param,(AllocatonId=>$allocationId);
-    }
-    return $self->call('ReleaseAddress',@param);
-}
-
-=head2 $result = $ec2->associate_address($elastic_addr => $instance_id)
-
-Associate an elastic address with an instance id. Both arguments are
-mandatory. If you are associating a VPC elastic IP address with the
-instance, the result code will indicate the associationId. Otherwise
-it will be a simple perl truth value ("1") if successful, undef if
-false.
-
-If this is an ordinary EC2 Elastic IP address, the first argument may
-either be an ordinary string (xx.xx.xx.xx format) or a
-VM::EC2::ElasticAddress object. However, if it is a VPC elastic
-IP address, then the argument must be a VM::EC2::ElasticAddress
-as returned by describe_addresses(). The reason for this is that the
-allocationId must be retrieved from the object in order to use in the
-call.
-
-=cut
-
-sub associate_address {
-    my $self = shift;
-    @_ == 2 or croak "Usage: associate_address(\$elastic_addr => \$instance_id)";
-    my ($addr,$instance) = @_;
-
-    my @param = (InstanceId=>$instance);
-    push @param,eval {$addr->domain eq 'vpc'} ? (AllocationId => $addr->allocationId)
-	                                      : (PublicIp     => $addr);
-    return $self->call('AssociateAddress',@param);
-}
-
-=head2 $bool = $ec2->disassociate_address($elastic_addr)
-
-Disassociate an elastic address from whatever instance it is currently
-associated with, if any. The result will be true if disassociation was
-successful.
-
-If this is an ordinary EC2 Elastic IP address, the argument may
-either be an ordinary string (xx.xx.xx.xx format) or a
-VM::EC2::ElasticAddress object. However, if it is a VPC elastic
-IP address, then the argument must be a VM::EC2::ElasticAddress
-as returned by describe_addresses(). The reason for this is that the
-allocationId must be retrieved from the object in order to use in the
-call.
-
-
-=cut
-
-sub disassociate_address {
-    my $self = shift;
-    @_ == 1 or croak "Usage: disassociate_address(\$elastic_addr)";
-    my $addr = shift;
-
-    my @param = eval {$addr->domain eq 'vpc'} ? (AssociationId => $addr->associationId)
-	                                      : (PublicIp      => $addr);
-    return $self->call('DisassociateAddress',@param);
-}
-
-=head1 RESERVED INSTANCES
-
-These methods apply to describing, purchasing and using Reserved Instances.
-
-=head2 @offerings = $ec2->describe_reserved_instances_offerings(@offering_ids)
-
-=head2 @offerings = $ec2->describe_reserved_instances_offerings(%args)
-
-This method returns a list of the reserved instance offerings
-currently available for purchase. The arguments allow you to filter
-the offerings according to a variety of filters. 
-
-All arguments are optional. If no named arguments are used, then the
-arguments are treated as Reserved Instance Offering IDs.
- 
- -reserved_instances_offering_id  A scalar or arrayref of reserved
-                                   instance offering IDs
-
- -instance_type                   The instance type on which the
-                                   reserved instance can be used,
-                                   e.g. "c1.medium"
-
- -availability_zone, -zone        The availability zone in which the
-                                   reserved instance can be used.
-
- -product_description             The reserved instance description.
-                                   Valid values are "Linux/UNIX",
-                                   "Linux/UNIX (Amazon VPC)",
-                                   "Windows", and "Windows (Amazon
-                                   VPC)"
-
- -instance_tenancy                The tenancy of the reserved instance
-                                   offering, either "default" or
-                                   "dedicated". (VPC instances only)
-
- -offering_type                  The reserved instance offering type, one of
-                                   "Heavy Utilization", "Medium Utilization",
-                                   or "Light Utilization".
-
- -filter                          A set of filters to apply.
-
-For available filters, see http://docs.amazonwebservices.com/AWSEC2/latest/APIReference/ApiReference-query-DescribeReservedInstancesOfferings.html.
-
-The returned objects are of type L<VM::EC2::ReservedInstance::Offering>
-
-This can be combined with the Offering purchase() method as shown here:
-
- @offerings = $ec2->describe_reserved_instances_offerings(
-          {'availability-zone'   => 'us-east-1a',
-           'instance-type'       => 'c1.medium',
-           'product-description' =>'Linux/UNIX',
-           'duration'            => 31536000,  # this is 1 year
-           });
- $offerings[0]->purchase(5) and print "Five reserved instances purchased\n";
-
-=cut
-
-sub describe_reserved_instances_offerings {
-    my $self = shift;
-    my %args = $self->args('-reserved_instances_offering_id',@_);
-    $args{-availability_zone} ||= $args{-zone};
-    my @param = $self->list_parm('ReservedInstancesOfferingId',\%args);
-    push @param,$self->single_parm('ProductDescription',\%args);
-    push @param,$self->single_parm('InstanceType',\%args);
-    push @param,$self->single_parm('AvailabilityZone',\%args);
-    push @param,$self->single_parm('instanceTenancy',\%args);  # should initial "i" be upcase?
-    push @param,$self->single_parm('offeringType',\%args);     # should initial "o" be upcase?
-    push @param,$self->filter_parm(\%args);
-    return $self->call('DescribeReservedInstancesOfferings',@param);
-}
-
-=head $id = $ec2->purchase_reserved_instances_offering($offering_id)
-
-=head $id = $ec2->purchase_reserved_instances_offering(%args)
-
-Purchase one or more reserved instances based on an offering.
-
-Arguments:
-
- -reserved_instances_offering_id, -id -- The reserved instance offering ID
-                                         to purchase (required).
-
- -instance_count, -count              -- Number of instances to reserve
-                                          under this offer (optional, defaults
-                                          to 1).
-
-
-Returns a Reserved Instances Id on success, undef on failure. Also see the purchase() method of
-L<VM::EC2::ReservedInstance::Offering>.
-
-=cut
-
-sub purchase_reserved_instances_offering {
-    my $self = shift;
-    my %args = $self->args('-reserved_instances_offering_id'=>@_);
-    $args{-reserved_instances_offering_id} ||= $args{-id};
-    $args{-reserved_instances_offering_id} or 
-	croak "purchase_reserved_instances_offering(): the -reserved_instances_offering_id argument is required";
-    $args{-instance_count} ||= $args{-count};
-    my @param = $self->single_parm('ReservedInstancesOfferingId',\%args);
-    push @param,$self->single_parm('InstanceCount',\%args);
-    return $self->call('PurchaseReservedInstancesOffering',@param);
-}
-
-=head2 @res_instances = $ec2->describe_reserved_instances(@res_instance_ids)
-
-=head2 @res_instances = $ec2->describe_reserved_instances(%args)
-
-This method returns a list of the reserved instances that you
-currently own.  The information returned includes the type of
-instances that the reservation allows you to launch, the availability
-zone, and the cost per hour to run those reserved instances.
-
-All arguments are optional. If no named arguments are used, then the
-arguments are treated as Reserved Instance  IDs.
- 
- -reserved_instances_id -- A scalar or arrayref of reserved
-                            instance IDs
-
- -filter                -- A set of filters to apply.
-
-For available filters, see http://docs.amazonwebservices.com/AWSEC2/latest/APIReference/ApiReference-query-DescribeReservedInstances.html.
-
-The returned objects are of type L<VM::EC2::ReservedInstance>
-
-=cut
-
-sub describe_reserved_instances {
-    my $self = shift;
-    my %args = $self->args('-reserved_instances_id',@_);
-    my @param = $self->list_parm('ReservedInstancesId',\%args);
-    push @param,$self->filter_parm(\%args);
-    return $self->call('DescribeReservedInstances',@param);
-}
-
-=head1 SPOT INSTANCES
-
-These methods allow you to request spot instances and manipulate spot
-data feed subscriptions.
-
-=cut
-
-=head2 $subscription = $ec2->create_spot_datafeed_subscription($bucket,$prefix)
-
-This method creates a spot datafeed subscription. Provide the method with the
-name of an S3 bucket associated with your account, and a prefix to be appended
-to the files written by the datafeed. Spot instance usage logs will be written 
-into the requested bucket, and prefixed with the desired prefix.
-
-If no prefix is specified, it defaults to "SPOT_DATAFEED_";
-
-On success, a VM::EC2::Spot::DatafeedSubscription object is returned;
-
-Only one datafeed is allowed per account;
-
-=cut
-
-sub create_spot_datafeed_subscription {
-    my $self = shift;
-    my ($bucket,$prefix) = @_;
-    $bucket or croak "Usage: create_spot_datafeed_subscription(\$bucket,\$prefix)";
-    $prefix ||= 'SPOT_DATAFEED_';
-    my @param = (Bucket => $bucket,
-		 Prefix => $prefix);
-    return $self->call('CreateSpotDatafeedSubscription',@param);
-}
-
-=head2 $boolean = $ec2->delete_spot_datafeed_subscription()
-
-This method delete's the current account's spot datafeed
-subscription, if any. It takes no arguments.
-
-On success, it returns true.
-
-=cut
-
-sub delete_spot_datafeed_subscription {
-    my $self = shift;
-    return $self->call('DeleteSpotDatafeedSubscription');
-}
-
-=head2 $subscription = $ec2->describe_spot_datafeed_subscription()
-
-This method describes the current account's spot datafeed
-subscription, if any. It takes no arguments.
-
-On success, a VM::EC2::Spot::DatafeedSubscription object is returned;
-
-=cut
-
-sub describe_spot_datafeed_subscription {
-    my $self = shift;
-    return $self->call('DescribeSpotDatafeedSubscription');
-}
-
-=head2 @spot_price_history = $ec2->describe_spot_price_history(@filters)
-
-This method applies the specified filters to spot instances and
-returns a list of instances, timestamps and their price at the
-indicated time. Each spot price history point is represented as a
-VM::EC2::Spot::PriceHistory object.
-
-Option arguments are:
-
- -start_time      Start date and time of the desired history
-                  data, in the form yyyy-mm-ddThh:mm:ss (GMT).
-                  The Perl DateTime module provides a convenient
-                  way to create times in this format.
-
- -end_time        End date and time of the desired history
-                  data.
-
- -instance_type   The instance type, e.g. "m1.small", can be
-                  a scalar value or an arrayref.
-
- -product_description  The product description. One of "Linux/UNIX",
-                  "SUSE Linux"  or "Windows". Can be a scalar value
-                  or an arrayref.
-
- -availability_zone A single availability zone, such as "us-east-1a".
-
- -max_results     Maximum number of rows to return in a single
-                  call.
-
- -next_token      Specifies the next set of results to return; used
-                  internally.
-
- -filter          Hashref containing additional filters to apply, 
-
-The following filters are recognized: "instance-type",
-"product-description", "spot-price", "timestamp",
-"availability-zone". The '*' and '?' wildcards can be used in filter
-values, but numeric comparison operations are not supported by the
-Amazon API. Note that wildcards are not generally allowed in the
-standard options. Hence if you wish to get spot price history in all
-availability zones in us-east, this will work:
-
- $ec2->describe_spot_price_history(-filter=>{'availability-zone'=>'us-east*'})
-
-but this will return an invalid parameter error:
-
- $ec2->describe_spot_price_history(-availability_zone=>'us-east*')
-
-If you specify -max_results, then the list of history objects returned
-may not represent the complete result set. In this case, the method
-more_spot_prices() will return true. You can then call
-describe_spot_price_history() repeatedly with no arguments in order to
-retrieve the remainder of the results. When there are no more results,
-more_spot_prices() will return false.
-
- my @results = $ec2->describe_spot_price_history(-max_results       => 20,
-                                                 -instance_type     => 'm1.small',
-                                                 -availability_zone => 'us-east*',
-                                                 -product_description=>'Linux/UNIX');
- print_history(\@results);
- while ($ec2->more_spot_prices) {
-    @results = $ec2->describe_spot_price_history
-    print_history(\@results);
- }
-
-=cut
-
-sub more_spot_prices {
-    my $self = shift;
-    return $self->{spot_price_history_token} &&
-           !$self->{spot_price_history_stop};
-}
-
-sub describe_spot_price_history {
-    my $self = shift;
-    my @parms;
-
-    if (!@_ && $self->{spot_price_history_token} && $self->{price_history_args}) {
-	@parms = (@{$self->{price_history_args}},NextToken=>$self->{spot_price_history_token});
-    }
-
-    else {
-	my %args = $self->args('-filter',@_);
-	push @parms,$self->single_parm($_,\%args)
-	    foreach qw(StartTime EndTime MaxResults AvailabilityZone);
-	push @parms,$self->list_parm($_,\%args)
-	    foreach qw(InstanceType ProductDescription);
-	push @parms,$self->filter_parm(\%args);
-
-	if ($args{-max_results}) {
-	    $self->{spot_price_history_token} = 'xyzzy'; # dummy value
-	    $self->{price_history_args} = \@parms;
-	}
-    }
-
-    return $self->call('DescribeSpotPriceHistory',@parms);
-}
-
-=head2 @requests = $ec2->request_spot_instances(%args)
-
-This method will request one or more spot instances to be launched
-when the current spot instance run-hour price drops below a preset
-value and terminated when the spot instance run-hour price exceeds the
-value.
-
-On success, will return a series of VM::EC2::Spot::InstanceRequest
-objects, one for each instance specified in -instance_count.
-
-=over 4
-
-=item Required arguments:
-
-  -spot_price        The desired spot price, in USD.
-
-  -image_id          ID of an AMI to launch
-
-  -instance_type     Type of the instance(s) to launch, such as "m1.small"
- 
-=item Optional arguments:
-
-  -instance_count    Maximum number of instances to launch (default 1)
-
-  -type              Spot instance request type; one of "one-time" or "persistent"
-
-  -valid_from        Date/time the request becomes effective, in format
-                       yyyy-mm-ddThh:mm:ss. Default is immediately.
-
-  -valid_until       Date/time the request expires, in format 
-                       yyyy-mm-ddThh:mm:ss. Default is to remain in
-                       effect indefinitely.
-
-  -launch_group      Name of the launch group. Instances in the same
-                       launch group are started and terminated together.
-                       Default is to launch instances independently.
-
-  -availability_zone_group  If specified, all instances that are given
-                       the same zone group name will be launched into the 
-                       same availability zone. This is independent of
-                       the -availability_zone argument, which specifies
-                       a particular availability zone.
-
-  -key_name          Name of the keypair to use
-
-  -security_group_id Security group ID to use for this instance.
-                     Use an arrayref for multiple group IDs
-
-  -security_group    Security group name to use for this instance.
-                     Use an arrayref for multiple values.
-
-  -user_data         User data to pass to the instances. Do NOT base64
-                     encode this. It will be done for you.
-
-  -availability_zone The availability zone you want to launch the
-                     instance into. Call $ec2->regions for a list.
-  -zone              Short version of -availability_aone.
-
-  -placement_group   An existing placement group to launch the
-                     instance into. Applicable to cluster instances
-                     only.
-  -placement_tenancy Specify 'dedicated' to launch the instance on a
-                     dedicated server. Only applicable for VPC
-                     instances.
-
-  -kernel_id         ID of the kernel to use for the instances,
-                     overriding the kernel specified in the image.
-
-  -ramdisk_id        ID of the ramdisk to use for the instances,
-                     overriding the ramdisk specified in the image.
-
-  -block_devices     Specify block devices to map onto the instances,
-                     overriding the values specified in the image.
-                     See run_instances() for the syntax of this argument.
-
-  -block_device_mapping  Alias for -block_devices.
-
-  -network_interfaces  Same as the -network_interfaces option in run_instances().
-
-  -monitoring        Pass a true value to enable detailed monitoring.
-
-  -subnet            The ID of the Amazon VPC subnet in which to launch the
-                      spot instance (VPC only).
-
-  -subnet_id         deprecated
-
-  -addressing_type   Deprecated and undocumented, but present in the
-                       current EC2 API documentation.
-
-  -iam_arn           The Amazon resource name (ARN) of the IAM Instance Profile (IIP)
-                       to associate with the instances.
-
-  -iam_name          The name of the IAM instance profile (IIP) to associate with the
-                       instances.
-
-  -ebs_optimized     If true, request an EBS-optimized instance (certain
-                       instance types only).
-
-
-=cut
-
-sub request_spot_instances {
-    my $self = shift;
-    my %args = @_;
-    $args{-spot_price}       or croak "-spot_price argument missing";
-    $args{-image_id}         or croak "-image_id argument missing";
-    $args{-instance_type}    or croak "-instance_type argument missing";
-
-    $args{-availability_zone} ||= $args{-zone};
-    $args{-availability_zone} ||= $args{-placement_zone};
-
-    my @p = map {$self->single_parm($_,\%args)}
-            qw(SpotPrice InstanceCount Type ValidFrom ValidUntil LaunchGroup AvailabilityZoneGroup Subnet);
-
-    # oddly enough, the following args need to be prefixed with "LaunchSpecification."
-    my @launch_spec = map {$self->single_parm($_,\%args)}
-            qw(ImageId KeyName UserData AddressingType InstanceType KernelId RamdiskId SubnetId);
-    push @launch_spec, map {$self->list_parm($_,\%args)}  qw(SecurityGroup SecurityGroupId);
-    push @launch_spec, ('EbsOptimized'=>'true')           if $args{-ebs_optimized};
-    push @launch_spec, $self->block_device_parm($args{-block_devices}||$args{-block_device_mapping});
-    push @launch_spec, $self->iam_parm(\%args);
-    push @launch_spec, $self->network_interface_parm(\%args);
-
-    while (my ($key,$value) = splice(@launch_spec,0,2)) {
-	push @p,("LaunchSpecification.$key" => $value);
-    }
-    
-    # a few more oddballs
-    push @p,('LaunchSpecification.Placement.AvailabilityZone'=> $args{-availability_zone})
-	if $args{-availability_zone};
-    push @p,('Placement.GroupName'       =>$args{-placement_group})   if $args{-placement_group};
-    push @p,('LaunchSpecification.Monitoring.Enabled'   => 'true')    if $args{-monitoring};
-    push @p,('LaunchSpecification.UserData' =>
-	     encode_base64($args{-user_data},''))                     if $args{-user_data};
-    return $self->call('RequestSpotInstances',@p);
-}
-
-=head2 @requests = $ec2->cancel_spot_instance_requests(@request_ids)
-
-This method cancels the pending requests. It does not terminate any
-instances that are already running as a result of the requests. It
-returns a list of VM::EC2::Spot::InstanceRequest objects, whose fields
-will be unpopulated except for spotInstanceRequestId and state.
-
-=cut
-
-sub cancel_spot_instance_requests {
-    my $self = shift;
-    my %args = $self->args('-spot_instance_request_id',@_);
-    my @parm = $self->list_parm('SpotInstanceRequestId',\%args);
-    return $self->call('CancelSpotInstanceRequests',@parm);
-}
-
-
-=head2 @requests = $ec2->describe_spot_instance_requests(@spot_instance_request_ids)
-
-=head2 @requests = $ec2->describe_spot_instance_requests(\%filters)
-
-=head2 @requests = $ec2->describe_spot_instance_requests(-spot_instance_request_id=>\@ids,-filter=>\%filters)
-
-This method will return information about current spot instance
-requests as a list of VM::EC2::Spot::InstanceRequest objects.
-
-Optional arguments:
-
- -spot_instance_request_id   -- Scalar or arrayref of request Ids.
-
- -filter                     -- Tags and other filters to apply.
-
-There are many filters available, described fully at
-http://docs.amazonwebservices.com/AWSEC2/latest/APIReference/index.html?ApiReference-ItemType-SpotInstanceRequestSetItemType.html:
-
-    availability-zone-group
-    create-time
-    fault-code
-    fault-message
-    instance-id
-    launch-group
-    launch.block-device-mapping.delete-on-termination
-    launch.block-device-mapping.device-name
-    launch.block-device-mapping.snapshot-id
-    launch.block-device-mapping.volume-size
-    launch.block-device-mapping.volume-type
-    launch.group-id
-    launch.image-id
-    launch.instance-type
-    launch.kernel-id
-    launch.key-name
-    launch.monitoring-enabled
-    launch.ramdisk-id
-    launch.network-interface.network-interface-id
-    launch.network-interface.device-index
-    launch.network-interface.subnet-id
-    launch.network-interface.description
-    launch.network-interface.private-ip-address
-    launch.network-interface.delete-on-termination
-    launch.network-interface.group-id
-    launch.network-interface.group-name
-    launch.network-interface.addresses.primary
-    product-description
-    spot-instance-request-id
-    spot-price
-    state
-    status-code
-    status-message
-    tag-key
-    tag-value
-    tag:<key>
-    type
-    launched-availability-zone
-    valid-from
-    valid-until
-
-=cut
-
-
-sub describe_spot_instance_requests {
-    my $self = shift;
-    my %args = $self->args('-spot_instance_request_id',@_);
-    my @params = $self->list_parm('SpotInstanceRequestId',\%args);
-    push @params,$self->filter_parm(\%args);
-    return $self->call('DescribeSpotInstanceRequests',@params);
-}
-
-=head1 PLACEMENT GROUPS
-
-Placement groups Provide low latency and high-bandwidth connectivity
-between cluster instances within a single Availability Zone. Create
-a placement group and then launch cluster instances into it. Instances
-launched within a placement group participate in a full-bisection
-bandwidth cluster appropriate for HPC applications.
-
-=head2 @groups = $ec2->describe_placement_groups(@group_names)
-
-=head2 @groups = $ec2->describe_placement_groups(\%filters)
-
-=head2 @groups = $ec2->describe_placement_groups(-group_name=>\@ids,-filter=>\%filters)
-
-This method will return information about cluster placement groups
-as a list of VM::EC2::PlacementGroup objects.
-
-Optional arguments:
-
- -group_name         -- Scalar or arrayref of placement group names.
-
- -filter             -- Tags and other filters to apply.
-
-The filters available are described fully at:
-http://docs.amazonwebservices.com/AWSEC2/latest/APIReference/ApiReference-query-DescribePlacementGroups.html
-
-    group-name
-    state
-    strategy
-
-=cut
-
-sub describe_placement_groups {
-    my $self = shift;
-    my %args = $self->args('-group_name',@_);
-    my @params = $self->list_parm('GroupName',\%args);
-    push @params,$self->filter_parm(\%args);
-    return $self->call('DescribePlacementGroups',@params);
-}
-
-=head2 $success = $ec2->create_placement_group($group_name)
-
-=head2 $success = $ec2->create_placement_group(-group_name=>$name,-strategy=>$strategy)
-
-Creates a placement group that cluster instances are launched into.
-
-Required arguments:
- -group_name          -- The name of the placement group to create
-
-Optional:
- -strategy            -- As of 2012-12-23, the only available option is 'cluster'
-                         so the parameter defaults to that.
-
-Returns true on success.
-
-=cut
-
-sub create_placement_group {
-    my $self = shift;
-    my %args = $self->args('-group_name',@_);
-    $args{-strategy} ||= 'cluster';
-    my @params  = $self->single_parm('GroupName',\%args);
-    push @params, $self->single_parm('Strategy',\%args);
-    return $self->call('CreatePlacementGroup',@params);
-}
-
-=head2 $success = $ec2->delete_placement_group($group_name)
-
-=head2 $success = $ec2->delete_placement_group(-group_name=>$group_name)
-
-Deletes a placement group from the account.
-
-Required arguments:
- -group_name          -- The name of the placement group to delete
-
-Returns true on success.
-
-=cut
-
-sub delete_placement_group {
-    my $self = shift;
-    my %args = $self->args('-group_name',@_);
-    my @params  = $self->single_parm('GroupName',\%args);
-    return $self->call('DeletePlacementGroup',@params);
-}
-
-=head1 VIRTUAL PRIVATE CLOUDS
-
-EC2 virtual private clouds (VPCs) provide facilities for creating
-tiered applications combining public and private subnetworks, and for
-extending your home/corporate network into the cloud.
-
-=cut
-
-=head2 $vpc = $ec2->create_vpc(-cidr_block=>$cidr,-instance_tenancy=>$tenancy)
-
-Create a new VPC. This can be called with a single argument, in which
-case it is interpreted as the desired CIDR block, or 
-
- $vpc = $ec2->$ec2->create_vpc('10.0.0.0/16') or die $ec2->error_str;
-
-Or it can be called with named arguments.
-
-Required arguments:
-
- -cidr_block      The Classless Internet Domain Routing address, in the
-                  form xx.xx.xx.xx/xx. One or more subnets will be allocated
-                  from within this block.
-
-Optional arguments:
-
- -instance_tenancy "default" or "dedicated". The latter requests AWS to
-                  launch all your instances in the VPC on single-tenant
-                  hardware (at additional cost).
-
-See
-http://docs.amazonwebservices.com/AmazonVPC/latest/UserGuide/VPC_Subnets.html
-for a description of the valid CIDRs that can be used with EC2.
-
-On success, this method will return a new VM::EC2::VPC object. You can
-then use this object to create new subnets within the VPC:
-
- $vpc     = $ec2->create_vpc('10.0.0.0/16')    or die $ec2->error_str;
- $subnet1 = $vpc->create_subnet('10.0.0.0/24') or die $vpc->error_str;
- $subnet2 = $vpc->create_subnet('10.0.1.0/24') or die $vpc->error_str;
- $subnet3 = $vpc->create_subnet('10.0.2.0/24') or die $vpc->error_str;
-
-=cut
-
-sub create_vpc {
-    my $self = shift;
-    my %args   = $self->args('-cidr_block',@_);
-    $args{-cidr_block} or croak "create_vpc(): must provide a -cidr_block parameter";
-    my @parm   = $self->list_parm('CidrBlock',\%args);
-    push @parm,  $self->single_parm('instanceTenancy',\%args);
-    return $self->call('CreateVpc',@parm);
-}
-
-=head2 @vpc = $ec2->describe_vpcs(@vpc_ids)
-
-=head2 @vpc = $ec2->describe_vpcs(\%filter)
-
-=head2 @vpc = $ec2->describe_vpcs(-vpc_id=>\@list,-filter=>\%filter)
-
-Describe VPCs that you own and return a list of VM::EC2::VPC
-objects. Call with no arguments to return all VPCs, or provide a list
-of VPC IDs to return information on those only. You may also provide a
-filter list, or named argument forms.
-
-Optional arguments:
-
- -vpc_id      A scalar or array ref containing the VPC IDs you want
-              information on.
-
- -filter      A hashref of filters to apply to the query.
-
-The filters you can use are described at
-http://docs.amazonwebservices.com/AWSEC2/latest/APIReference/ApiReference-query-DescribeVpcs.html
-
-=cut
-
-sub describe_vpcs {
-    my $self = shift;
-    my %args   = $self->args('-vpc_id',@_);
-    my @parm   = $self->list_parm('VpcId',\%args);
-    push @parm,  $self->filter_parm(\%args);
-    return $self->call('DescribeVpcs',@parm);
-}
-
-=head2 $success = $ec2->delete_vpc($vpc_id)
-
-=head2 $success = $ec2->delete_vpc(-vpc_id=>$vpc_id)
-
-Delete the indicated VPC, returning true if successful.
-
-=cut
-
-sub delete_vpc {
-    my $self = shift;
-    my %args  = $self->args(-vpc_id => @_);
-    my @param = $self->single_parm(VpcId=>\%args);
-    return $self->call('DeleteVpc',@param);
-}
-
-=head2 $success = $ec2->modify_vpc_attribute(-vpc_id               => $id,
-                                             -enable_dns_support   => $boolen,
-                                             -enable_dns_hostnames => $boolean)
-
-Modify attributes of a VPC.
-
-Required Arguments:
-
- -vpc_id                  The ID of the VPC.
-
- -enable_dns_support      Specifies whether the DNS server provided
-                          by Amazon is enabled for the VPC.
-
-Optional arguments:
-
- -enable_dns_hostnames    Specifies whether DNS hostnames are provided
-                          for the instances launched in this VPC. You
-                          can only set this attribute to true if
-                          -enable_dns_support is also true.
-
-Returns true on success.
-
-=cut
-
-sub modify_vpc_attribute {
-    my $self = shift;
-    my %args  = @_;
-    $args{-vpc_id} or croak "modify_vpc_attribute(): -vpc_id argument missing";
-    $args{-enable_dns_support} or
-        croak "modify_vpc_attribute(): -enable_dns_support argument missing";
-    my @param = $self->single_parm(VpcId=>\%args);
-    push @param, $self->boolean_parm($_,\%args)
-        foreach qw(enableDnsSupport enableDnsHostnames);
-    return $self->call('ModifyVpcAttribute',@param);
-}
-
-=head2 $attr = $ec2->describe_vpc_attribute(-vpc_id => $id, -attribute => $attr)
-
-Describes an attribute of the specified VPC.
-
-Required arguments:
-
- -vpc_id                  The ID of the VPC.
-
- -attribute               The VPC attribute.
-                          Valid values:
-                          enableDnsSupport | enableDnsHostnames
-
-Returns true if attribute is set.
-
-=cut
-
-sub describe_vpc_attribute {
-    my $self = shift;
-    my %args  = @_;
-    $args{-vpc_id} or croak "modify_vpc_attribute(): -vpc_id argument missing";
-    $args{-attribute} or croak "modify_vpc_attribute(): -attribute argument missing";
-    my @param = $self->single_parm(VpcId=>\%args);
-    push @param, $self->single_parm('Attribute',\%args);
-    my $result = $self->call('DescribeVpcAttribute',@param);
-    return $result && $result->attribute($args{-attribute}) eq 'true';
-}
-
-=head1 VPC Subnets and Routing
-
-These methods manage subnet objects and the routing among them. A VPC
-may have a single subnet or many, and routing rules determine whether
-the subnet has access to the internet ("public"), is entirely private,
-or is connected to a customer gateway device to form a Virtual Private
-Network (VPN) in which your home network's address space is extended
-into the Amazon VPC. 
-
-All instances in a VPC are located in one subnet or another. Subnets
-may be public or private, and are organized in a star topology with a
-logical router in the middle.
-
-Although all these methods can be called from VM::EC2 objects, many
-are more conveniently called from the VM::EC2::VPC object family. This
-allows for steps that typically follow each other, such as creating a
-route table and associating it with a subnet, happen
-automatically. For example, this series of calls creates a VPC with a
-single subnet, creates an Internet gateway attached to the VPC,
-associates a new route table with the subnet and then creates a
-default route from the subnet to the Internet gateway.
-
- $vpc       = $ec2->create_vpc('10.0.0.0/16')     or die $ec2->error_str;
- $subnet1   = $vpc->create_subnet('10.0.0.0/24')  or die $vpc->error_str;
- $gateway   = $vpc->create_internet_gateway       or die $vpc->error_str;
- $routeTbl  = $subnet->create_route_table         or die $vpc->error_str;
- $routeTbl->create_route('0.0.0.0/0' => $gateway) or die $vpc->error_str;
-
-=head2 $subnet = $ec2->create_subnet(-vpc_id=>$id,-cidr_block=>$block)
-
-This method creates a new subnet within the given VPC. Pass a VPC
-object or VPC ID, and a CIDR block string. If successful, the method
-will return a VM::EC2::VPC::Subnet object.
-
-Required arguments:
-
- -vpc_id     A VPC ID or previously-created VM::EC2::VPC object.
-
- -cidr_block A CIDR block string in the form "xx.xx.xx.xx/xx". The
-             CIDR address must be within the CIDR block previously
-             assigned to the VPC, and must not overlap other subnets
-             in the VPC.
-
-Optional arguments:
-
- -availability_zone  The availability zone for the instances launched
-                     within this instance, either an availability zone
-                     name, or a VM::EC2::AvailabilityZone object. If
-                     this is not specified, then AWS chooses a zone for
-                     you automatically.
-
-=cut
-
-sub create_subnet {
-    my $self = shift;
-    my %args = @_;
-    $args{-vpc_id} && $args{-cidr_block} 
-      or croak "Usage: create_subnet(-vpc_id=>\$id,-cidr_block=>\$block)";
-    my @parm = map {$self->single_parm($_ => \%args)} qw(VpcId CidrBlock AvailabilityZone);
-    return $self->call('CreateSubnet',@parm);
-}
-
-=head2 $success = $ec2->delete_subnet($subnet_id)
-
-=head2 $success = $ec2->delete_subnet(-subnet_id=>$id)
-
-This method deletes the indicated subnet. It may be called with a
-single argument consisting of the subnet ID, or a named argument form
-with the argument -subnet_id.
-
-=cut
-
-sub delete_subnet {
-    my $self = shift;
-    my %args  = $self->args(-subnet_id=>@_);
-    my @parm = $self->single_parm(SubnetId=>\%args);
-    return $self->call('DeleteSubnet',@parm);
-}
-
-=head2 @subnets = $ec2->describe_subnets(@subnet_ids)
-
-=head2 @subnets = $ec2->describe_subnets(\%filters)
-
-=head2 @subnets = $ec2->describe_subnets(-subnet_id=>$id,
-                                         -filter   => \%filters)
-
-This method returns a list of VM::EC2::VPC::Subnet objects. Called
-with no arguments, it returns all Subnets (not filtered by VPC
-Id). Pass a list of subnet IDs or a filter hashref in order to
-restrict the search.
-
-Optional arguments:
-
- -subnet_id     Scalar or arrayref of subnet IDs.
- -filter        Hashref of filters.
-
-Available filters are described at
-http://docs.amazonwebservices.com/AWSEC2/latest/APIReference/ApiReference-query-DescribeSubnets.html
-
-=cut
-
-sub describe_subnets {
-    my $self = shift;
-    my %args  = $self->args(-subnet_id => @_);
-    my @parm   = $self->list_parm('SubnetId',\%args);
-    push @parm,  $self->filter_parm(\%args);
-    return $self->call('DescribeSubnets',@parm);
-}
-
-=head2 $table = $ec2->create_route_table($vpc_id)
-
-=head2 $table = $ec2->create_route_table(-vpc_id=>$id)
-
-This method creates a new route table within the given VPC and returns
-a VM::EC2::VPC::RouteTable object. By default, every route table
-includes a local route that enables traffic to flow within the
-VPC. You may add additional routes using create_route().
-
-This method can be called using a single argument corresponding to VPC
-ID for the new route table, or with the named argument form.
-
-Required arguments:
-
- -vpc_id     A VPC ID or previously-created VM::EC2::VPC object.
-
-=cut
-
-sub create_route_table {
-    my $self = shift;
-    my %args = $self->args(-vpc_id => @_);
-    $args{-vpc_id} 
-      or croak "Usage: create_route_table(-vpc_id=>\$id)";
-    my @parm = $self->single_parm(VpcId => \%args);
-    return $self->call('CreateRouteTable',@parm);
-}
-
-=head2 $success = $ec2->delete_route_table($route_table_id)
-
-=head2 $success = $ec2->delete_route_table(-route_table_id=>$id)
-
-This method deletes the indicated route table and all the route
-entries within it. It may not be called on the main route table, or if
-the route table is currently associated with a subnet.
-
-The method can be called with a single argument corresponding to the
-route table's ID, or using the named form with argument -route_table_id.
-
-=cut
-
-sub delete_route_table {
-    my $self = shift;
-    my %args  = $self->args(-route_table_id=>@_);
-    my @parm = $self->single_parm(RouteTableId=>\%args);
-    return $self->call('DeleteRouteTable',@parm);
-}
-
-=head2 @tables = $ec2->describe_route_tables(@route_table_ids)
-
-=head2 @tables = $ec2->describe_route_tables(\%filters)
-
-=head2 @tables = $ec2->describe_route_tables(-route_table_id=> \@ids,
-                                             -filter        => \%filters);
-
-This method describes all or some of the route tables available to
-you. You may use the filter to restrict the search to a particular
-type of route table using one of the filters described at
-http://docs.amazonwebservices.com/AWSEC2/latest/APIReference/ApiReference-query-DescribeRouteTables.html.
-
-Some of the commonly used filters are:
-
- vpc-id                  ID of the VPC the route table is in.
- association.subnet-id   ID of the subnet the route table is
-                          associated with.
- route.state             State of the route, either 'active' or 'blackhole'
- tag:<key>               Value of a tag
-
-=cut
-
-sub describe_route_tables {
-    my $self = shift;
-    my %args  = $self->args(-route_table_id => @_);
-    my @parm   = $self->list_parm('RouteTableId',\%args);
-    push @parm,  $self->filter_parm(\%args);
-    return $self->call('DescribeRouteTables',@parm);
-}
-
-=head2 $associationId = $ec2->associate_route_table($subnet_id => $route_table_id)
-
-=head2 $associationId = $ec2->associate_route_table(-subnet_id      => $id,
-                                                    -route_table_id => $id)
-
-This method associates a route table with a subnet. Both objects must
-be in the same VPC. You may use either string IDs, or
-VM::EC2::VPC::RouteTable and VM::EC2::VPC::Subnet objects.
-
-On success, an associationID is returned, which you may use to
-disassociate the route table from the subnet later. The association ID
-can also be found by searching through the VM::EC2::VPC::RouteTable
-object.
-
-Required arguments:
-
- -subnet_id      The subnet ID or a VM::EC2::VPC::Subnet object.
-
- -route_table_id The route table ID or a VM::EC2::VPC::RouteTable object.
-
-It may be more convenient to call the
-VM::EC2::VPC::Subnet->associate_route_table() or
-VM::EC2::VPC::RouteTable->associate_subnet() methods, which are front
-ends to this method.
-
-=cut
-
-sub associate_route_table {
-    my $self = shift;
-    my %args;
-    if ($_[0] !~ /^-/ && @_ == 2) {
-	@args{qw(-subnet_id -route_table_id)} = @_;
-    } else {
-	%args = @_;
-    }
-    $args{-subnet_id} && $args{-route_table_id}
-       or croak "-subnet_id, and -route_table_id arguments required";
-    my @param = ($self->single_parm(SubnetId=>\%args),
-		 $self->single_parm(RouteTableId=>\%args));
-    return $self->call('AssociateRouteTable',@param);
-}
-
-=head2 $success = $ec2->dissociate_route_table($association_id)
-
-=head2 $success = $ec2->dissociate_route_table(-association_id => $id)
-
-This method disassociates a route table from a subnet. You must
-provide the association ID (either returned from
-associate_route_table() or found among the associations() of a
-RouteTable object). You may use the short single-argument form, or the
-longer named argument form with the required argument -association_id.
-
-The method returns true on success.
-
-=cut
-
-sub disassociate_route_table {
-    my $self = shift;
-    my %args   = $self->args('-association_id',@_);
-    my @params = $self->single_parm('AssociationId',\%args);
-    return $self->call('DisassociateRouteTable',@params);
-}
-
-=head2 $new_association = $ec2->replace_route_table_association($association_id=>$route_table_id)
-
-
-=head2 $new_association = $ec2->replace_route_table_association(-association_id => $id,
-                                                                -route_table_id => $id)
-
-This method changes the route table associated with a given
-subnet. You must pass the replacement route table ID and the
-association ID. To replace the main route table, use its association
-ID and the ID of the route table you wish to replace it with.
-
-On success, a new associationID is returned.
-
-Required arguments:
-
- -association_id  The association ID
-
- -route_table_id   The route table ID or a M::EC2::VPC::RouteTable object.
-
-=cut
-
-sub replace_route_table_association {
-    my $self = shift;
-    my %args;
-    if ($_[0] !~ /^-/ && @_ == 2) {
-	@args{qw(-association_id -route_table_id)} = @_;
-    } else {
-	%args = @_;
-    }
-    $args{-association_id} && $args{-route_table_id}
-       or croak "-association_id, and -route_table_id arguments required";
-    my @param = $self->single_parm(AssociationId => \%args),
-                $self->single_parm(RouteTableId  => \%args);
-    return $self->call('ReplaceRouteTableAssociation',@param);
-}
-
-=head2 $success = $ec2->create_route($route_table_id,$destination,$target)
-
-=head2 $success = $ec2->create_route(-route_table_id => $id,
-                                     -destination_cidr_block => $block,
-                                     -target=>$target)
-
-This method creates a routing rule in a route table within a VPC. It
-takes three mandatory arguments consisting of the route table, the
-CIDR address block to match packet destinations against, and a target
-to route matching packets to. The target may be an internet gateway, a
-NAT instance, or a network interface ID.
-
-Network packets are routed by matching their destination addresses
-against a CIDR block. For example, 0.0.0.0/0 matches all addresses,
-while 10.0.1.0/24 matches 10.0.1.* addresses. When a packet matches
-more than one rule, the most specific matching routing rule is chosen.
-
-In the named argument form, the following arguments are recognized:
-
- -route_table_id    The ID of a route table, or a VM::EC2::VPC::RouteTable
-                    object.
-
- -destination_cidr_block
-                    The CIDR address block to match against packet destinations.
-
- -destination       A shorthand version of -destination_cidr_block.
-
- -target            The destination of matching packets. See below for valid
-                    targets.
-
-The -target value can be any one of the following:
-
- 1. A VM::EC2::VPC::InternetGateway object, or an internet gateway ID matching
-    the regex /^igw-[0-9a-f]{8}$/
-
- 2. A VM::EC2::Instance object, or an instance ID matching the regex
- /^i-[0-9a-f]{8}$/.
-
- 3. A VM::EC2::NetworkInterface object, or a network interface ID
-    matching the regex /^eni-[0-9a-f]{8}$/.
-
-On success, this method returns true.
-
-=cut
-
-sub create_route {
-    my $self = shift;
-    return $self->_manipulate_route('CreateRoute',@_);
-}
-
-=head2 $success = $ec2->delete_route($route_table_id,$destination_block)
-
-This method deletes a route in the specified routing table. The
-destination CIDR block is used to indicate which route to delete. On
-success, the method returns true.
-
-=cut
-
-sub delete_route {
-    my $self = shift;
-    @_ == 2 or croak "Usage: delete_route(\$route_table_id,\$destination_block)";
-    my %args;
-    @args{qw(-route_table_id -destination_cidr_block)} = @_;
-    my @parm = map {$self->single_parm($_,\%args)} qw(RouteTableId DestinationCidrBlock);
-    return $self->call('DeleteRoute',@parm);
-}
-
-=head2 $success = $ec2->replace_route($route_table_id,$destination,$target)
-
-=head2 $success = $ec2->replace_route(-route_table_id => $id,
-                                     -destination_cidr_block => $block,
-                                     -target=>$target)
-
-This method replaces an existing routing rule in a route table within
-a VPC. It takes three mandatory arguments consisting of the route
-table, the CIDR address block to match packet destinations against,
-and a target to route matching packets to. The target may be an
-internet gateway, a NAT instance, or a network interface ID.
-
-Network packets are routed by matching their destination addresses
-against a CIDR block. For example, 0.0.0.0/0 matches all addresses,
-while 10.0.1.0/24 matches 10.0.1.* addresses. When a packet matches
-more than one rule, the most specific matching routing rule is chosen.
-
-In the named argument form, the following arguments are recognized:
-
- -route_table_id    The ID of a route table, or a VM::EC2::VPC::RouteTable
-                    object.
-
- -destination_cidr_block
-                    The CIDR address block to match against packet destinations.
-
- -destination       A shorthand version of -destination_cidr_block.
-
- -target            The destination of matching packets. See below for valid
-                    targets.
-
-The -target value can be any one of the following:
-
- 1. A VM::EC2::VPC::InternetGateway object, or an internet gateway ID matching
-    the regex /^igw-[0-9a-f]{8}$/
-
- 2. A VM::EC2::Instance object, or an instance ID matching the regex
- /^i-[0-9a-f]{8}$/.
-
- 3. A VM::EC2::NetworkInterface object, or a network interface ID
-    matching the regex /^eni-[0-9a-f]{8}$/.
-
-On success, this method returns true.
-
-=cut
-
-sub replace_route {
-    my $self = shift;
-    return $self->_manipulate_route('ReplaceRoute',@_);
-}
-
-sub _manipulate_route {
-    my $self = shift;
-    my $api_call = shift;
-
-    my %args;
-    if ($_[0] !~ /^-/ && @_ == 3) {
-	@args{qw(-route_table_id -destination -target)} = @_;
-    } else {
-	%args = @_;
-    }
-
-    $args{-destination_cidr_block} ||= $args{-destination};
-    $args{-destination_cidr_block} && $args{-route_table_id} && $args{-target}
-       or croak "-route_table_id, -destination_cidr_block, and -target arguments required";
-
-    # figure out what the target is.
-    $args{-gateway_id}  = $args{-target} if eval{$args{-target}->isa('VM::EC2::VPC::InternetGateway')}
-                                             || $args{-target} =~ /^igw-[0-9a-f]{8}$/;
-    $args{-instance_id} = $args{-target} if eval{$args{-target}->isa('VM::EC2::Instance')}
-                                             || $args{-target} =~ /^i-[0-9a-f]{8}$/;
-    $args{-network_interface_id} = $args{-target} if eval{$args{-target}->isa('VM::EC2::NetworkInterface')}
-                                             || $args{-target} =~ /^eni-[0-9a-f]{8}$/;
-
-    my @parm = map {$self->single_parm($_,\%args)} 
-               qw(RouteTableId DestinationCidrBlock GatewayId InstanceId NetworkInterfaceId);
-
-    return $self->call($api_call,@parm);
-}
-
-=head2 $gateway = $ec2->create_internet_gateway()
-
-This method creates a new Internet gateway. It takes no arguments and
-returns a VM::EC2::VPC::InternetGateway object. Gateways are initially
-independent of any VPC, but later can be attached to one or more VPCs
-using attach_internet_gateway().
-
-=cut
-
-sub create_internet_gateway {
-    my $self = shift;
-    return $self->call('CreateInternetGateway');
-}
-
-=head2 $success = $ec2->delete_internet_gateway($internet_gateway_id)
-
-=head2 $success = $ec2->delete_internet_gateway(-internet_gateway_id=>$id)
-
-This method deletes the indicated internet gateway. It may be called
-with a single argument corresponding to the route table's ID, or using
-the named form with argument -internet_gateway_id.
-
-=cut
-
-sub delete_internet_gateway {
-    my $self = shift;
-    my %args  = $self->args(-internet_gateway_id=>@_);
-    my @parm = $self->single_parm(InternetGatewayId=>\%args);
-    return $self->call('DeleteInternetGateway',@parm);
-}
-
-
-=head2 @gateways = $ec2->describe_internet_gateways(@gateway_ids)
-
-=head2 @gateways = $ec2->describe_internet_gateways(\%filters)
-
-=head2 @gateways = $ec2->describe_internet_gateways(-internet_gateway_id=>\@ids,
-                                                    -filter             =>\$filters)
-
-This method describes all or some of the internet gateways available
-to you. You may use the filter to restrict the search to a particular
-type of internet gateway using one or more of the filters described at
-http://docs.amazonwebservices.com/AWSEC2/latest/APIReference/ApiReference-query-DescribeInternetGateways.html.
-
-Some of the commonly used filters are:
-
- attachment.vpc-id       ID of one of the VPCs the gateway is attached to
- attachment.state        State of the gateway, always "available"
- tag:<key>               Value of a tag
-
-On success this method returns a list of VM::EC2::VPC::InternetGateway
-objects.
-
-=cut
-
-sub describe_internet_gateways {
-    my $self = shift;
-    my %args  = $self->args(-internet_gateway_id => @_);
-    my @parm   = $self->list_parm('InternetGatewayId',\%args);
-    push @parm,  $self->filter_parm(\%args);
-    return $self->call('DescribeInternetGateways',@parm);
-}
-
-=head2 $boolean = $ec2->attach_internet_gateway($internet_gateway_id,$vpc_id)
-
-=head2 $boolean = $ec2->attach_internet_gateway(-internet_gateway_id => $id,
-                                                -vpc_id              => $id)
-
-This method attaches an internet gateway to a VPC.  You can use
-internet gateway and VPC IDs, or their corresponding
-VM::EC2::VPC::InternetGateway and VM::EC2::VPC objects.
-
-Required arguments:
-
- -internet_gateway_id ID of the network interface to attach.
- -vpc_id              ID of the instance to attach the interface to.
-
-On success, this method a true value.
-
-Note that it may be more convenient to attach and detach gateways via
-methods in the VM::EC2::VPC and VM::EC2::VPC::Gateway objects.
-
- $vpc->attach_internet_gateway($gateway);
- $gateway->attach($vpc);
-
-=cut
-
-sub attach_internet_gateway {
-    my $self = shift;
-    my %args; 
-    if ($_[0] !~ /^-/ && @_ == 2) { 
-	@args{qw(-internet_gateway_id -vpc_id)} = @_; 
-    } else { 
-	%args = @_;
-    }
-    $args{-internet_gateway_id} && $args{-vpc_id}
-       or croak "-internet_gateway_id and-vpc_id arguments must be specified";
-
-    $args{-device_index} =~ s/^eth//;
-    
-    my @param = $self->single_parm(InternetGatewayId=>\%args);
-    push @param,$self->single_parm(VpcId=>\%args);
-    return $self->call('AttachInternetGateway',@param);
-}
-
-=head2 $boolean = $ec2->detach_internet_gateway($internet_gateway_id,$vpc_id)
-
-=head2 $boolean = $ec2->detach_internet_gateway(-internet_gateway_id => $id,
-                                                -vpc_id              => $id)
-
-This method detaches an internet gateway to a VPC.  You can use
-internet gateway and VPC IDs, or their corresponding
-VM::EC2::VPC::InternetGateway and VM::EC2::VPC objects.
-
-Required arguments:
-
- -internet_gateway_id ID of the network interface to detach.
- -vpc_id              ID of the VPC to detach the gateway from.
-
-On success, this method a true value.
-
-Note that it may be more convenient to detach and detach gateways via
-methods in the VM::EC2::VPC and VM::EC2::VPC::Gateway objects.
-
- $vpc->detach_internet_gateway($gateway);
- $gateway->detach($vpc);
-
-=cut
-
-sub detach_internet_gateway {
-    my $self = shift;
-    my %args; 
-    if ($_[0] !~ /^-/ && @_ == 2) { 
-	@args{qw(-internet_gateway_id -vpc_id)} = @_; 
-    } else { 
-	%args = @_;
-    }
-    $args{-internet_gateway_id} && $args{-vpc_id}
-       or croak "-internet_gateway_id and-vpc_id arguments must be specified";
-
-    $args{-device_index} =~ s/^eth//;
-    
-    my @param = $self->single_parm(InternetGatewayId=>\%args);
-    push @param,$self->single_parm(VpcId=>\%args);
-    return $self->call('DetachInternetGateway',@param);
-}
-
-=head2 @acls = $ec2->describe_network_acls(-network_acl_id=>\@ids, -filter=>\%filters)
-
-=head2 @acls = $ec2->describe_network_acls(\@network_acl_ids)
-
-=head2 @acls = $ec2->describe_network_acls(%filters)
-
-Provides information about network ACLs.
-
-Returns a series of L<VM::EC2::VPC::NetworkAcl> objects.
-
-Optional parameters are:
-
- -network_acl_id      -- ID of the network ACL(s) to return information on. 
-                         This can be a string scalar, or an arrayref.
-
- -filter              -- Tags and other filters to apply.
-
-The filter argument is a hashreference in which the keys are the
-filter names, and the values are the match strings. Some filters
-accept wildcards.
-
-There are a number of filters, which are listed in full at
-http://docs.amazonwebservices.com/AWSEC2/latest/APIReference/ApiReference-query-DescribeNetworkAcls.html
-
-Here is a alpha-sorted list of filter names: 
-association.association-id, association.network-acl-id,
-association.subnet-id, default, entry.cidr, entry.egress,
-entry.icmp.code, entry.icmp.type, entry.port-range.from,
-entry.port-range.to, entry.protocol, entry.rule-action,
-entry.rule-number, network-acl-id, tag-key, tag-value,
-tag:key, vpc-id
-
-=cut
-
-sub describe_network_acls {
-    my $self = shift;
-    my %args = $self->args('-network_acl_id',@_);
-    my @params = $self->list_parm('NetworkAclId',\%args);
-    push @params,$self->filter_parm(\%args);
-    return $self->call('DescribeNetworkAcls',@params);
-}
-
-=head2 $acl = $ec2->create_network_acl(-vpc_id=>$vpc_id)
-
-=head2 $acl = $ec2->create_network_acl($vpc_id)
-
-Creates a new network ACL in a VPC. Network ACLs provide an optional layer of 
-security (on top of security groups) for the instances in a VPC.
-
-Arguments:
-
- -vpc_id            -- The VPC ID to create the ACL in
-
-Retuns a VM::EC2::VPC::NetworkAcl object on success.
-
-=cut
-
-sub create_network_acl {
-    my $self = shift;
-    my %args = $self->args('-vpc_id',@_);
-    $args{-vpc_id} or
-        croak "create_network_acl(): -vpc_id argument missing";
-    my @params = $self->single_parm('VpcId',\%args);
-    return $self->call('CreateNetworkAcl',@params);
-}
-
-=head2 $boolean = $ec2->delete_network_acl(-network_acl_id=>$id)
-
-=head2 $boolean = $ec2->delete_network_acl($id)
-
-Deletes a network ACL from a VPC. The ACL must not have any subnets associated
-with it. The default network ACL cannot be deleted.
-
-Arguments:
-
- -network_acl_id    -- The ID of the network ACL to delete
-
-Returns true on successful deletion.
-
-=cut
-
-sub delete_network_acl {
-    my $self = shift;
-    my %args = $self->args('-network_acl_id',@_);
-    my @params = $self->single_parm('NetworkAclId',\%args);
-    return $self->call('DeleteNetworkAcl',@params);
-}
-
-=head2 $boolean = $ec2->create_network_acl_entry(%args)
-
-Creates an entry (i.e., rule) in a network ACL with the rule number you
-specified. Each network ACL has a set of numbered ingress rules and a 
-separate set of numbered egress rules. When determining whether a packet
-should be allowed in or out of a subnet associated with the ACL, Amazon 
-VPC processes the entries in the ACL according to the rule numbers, in 
-ascending order.
-
-Arguments:
-
- -network_acl_id       -- ID of the ACL where the entry will be created
-                          (Required)
- -rule_number          -- Rule number to assign to the entry (e.g., 100).
-                          ACL entries are processed in ascending order by
-                          rule number.  Positive integer from 1 to 32766.
-                          (Required)
- -protocol             -- The IP protocol the rule applies to. You can use
-                          -1 to mean all protocols.  See
-                          http://www.iana.org/assignments/protocol-numbers/protocol-numbers.xhtml
-                          for a list of protocol numbers. (Required)
- -rule_action          -- Indicates whether to allow or deny traffic that
-                           matches the rule.  allow | deny (Required)
- -egress               -- Indicates whether this rule applies to egress
-                          traffic from the subnet (true) or ingress traffic
-                          to the subnet (false).  Default is false.
- -cidr_block           -- The CIDR range to allow or deny, in CIDR notation
-                          (e.g., 172.16.0.0/24). (Required)
- -icmp_code            -- For the ICMP protocol, the ICMP code. You can use
-                          -1 to specify all ICMP codes for the given ICMP
-                          type.  Required if specifying 1 (ICMP) for protocol.
- -icmp_type            -- For the ICMP protocol, the ICMP type. You can use
-                          -1 to specify all ICMP types.  Required if
-                          specifying 1 (ICMP) for the protocol
- -port_from            -- The first port in the range.  Required if specifying
-                          6 (TCP) or 17 (UDP) for the protocol.
- -port_to              -- The last port in the range.  Required if specifying
-                          6 (TCP) or 17 (UDP) for the protocol.
-
-Returns true on successful creation.
-
-=cut
-
-sub create_network_acl_entry {
-    my $self = shift;
-    my %args = @_;
-    $args{-network_acl_id} or
-        croak "create_network_acl_entry(): -network_acl_id argument missing";
-    $args{-rule_number} or
-        croak "create_network_acl_entry(): -rule_number argument missing";
-    defined $args{-protocol} or
-        croak "create_network_acl_entry(): -protocol argument missing";
-    $args{-rule_action} or
-        croak "create_network_acl_entry(): -rule_action argument missing";
-    $args{-cidr_block} or
-        croak "create_network_acl_entry(): -cidr_block argument missing";
-    if ($args{-protocol} == 1) {
-	defined $args{-icmp_type} && defined $args{-icmp_code} or
-        croak "create_network_acl_entry(): -icmp_type or -icmp_code argument missing";
-    }
-    elsif ($args{-protocol} == 6 || $args{-protocol} == 17) {
-	defined $args{-port_from} or
-		croak "create_network_acl_entry(): -port_from argument missing";
-	$args{-port_to} = $args{-port_from} if (! defined $args{-port_to});
-    }
-    $args{'-Icmp.Type'} = $args{-icmp_type};
-    $args{'-Icmp.Code'} = $args{-icmp_code};
-    $args{'-PortRange.From'} = $args{-port_from};
-    $args{'-PortRange.To'} = $args{-port_to};
-    my @params;
-    push @params,$self->single_parm($_,\%args) foreach
-        qw(NetworkAclId RuleNumber Protocol RuleAction Egress CidrBlock
-           Icmp.Code Icmp.Type PortRange.From PortRange.To);
-    return $self->call('CreateNetworkAclEntry',@params);
-}
-
-=head2 $success = $ec2->delete_network_acl_entry(-network_acl_id=>$id,
-                                                 -rule_number   =>$int,
-                                                 -egress        =>$bool)
-
-Deletes an ingress or egress entry (i.e., rule) from a network ACL.
-
-Arguments:
-
- -network_acl_id       -- ID of the ACL where the entry will be created
-
- -rule_number          -- Rule number of the entry (e.g., 100).
-
-Optional arguments:
-
- -egress    -- Whether the rule to delete is an egress rule (true) or ingress 
-               rule (false).  Default is false.
-
-Returns true on successful deletion.
-
-=cut
-
-sub delete_network_acl_entry {
-    my $self = shift;
-    my %args = @_;
-    $args{-network_acl_id} or
-        croak "delete_network_acl_entry(): -network_acl_id argument missing";
-    $args{-rule_number} or
-        croak "delete_network_acl_entry(): -rule_number argument missing";
-    my @params;
-    push @params,$self->single_parm($_,\%args) foreach
-        qw(NetworkAclId RuleNumber Egress);
-    return $self->call('DeleteNetworkAclEntry',@params);
-}
-
-=head2 $assoc_id = $ec2->replace_network_acl_association(-association_id=>$assoc_id,
-                                                         -network_acl_id=>$id)
-
-Changes which network ACL a subnet is associated with. By default when you
-create a subnet, it's automatically associated with the default network ACL.
-
-Arguments:
-
- -association_id    -- The ID of the association to replace
-
- -network_acl_id    -- The ID of the network ACL to associated the subnet with
-
-Returns the new association ID.
-
-=cut
-
-sub replace_network_acl_association {
-    my $self = shift;
-    my %args = @_;
-    $args{-association_id} or
-        croak "replace_network_acl_association(): -association_id argument missing";
-    $args{-network_acl_id} or
-        croak "replace_network_acl_association(): -network_acl_id argument missing";
-    my @params;
-    push @params,$self->single_parm($_,\%args) foreach
-        qw(AssociationId NetworkAclId);
-    return $self->call('ReplaceNetworkAclAssociation',@params);
-}
-
-=head2 $success = $ec2->replace_network_acl_entry(%args)
-
-Replaces an entry (i.e., rule) in a network ACL.
-
-Arguments:
-
- -network_acl_id       -- ID of the ACL where the entry will be created
-                          (Required)
- -rule_number          -- Rule number of the entry to replace. (Required)
- -protocol             -- The IP protocol the rule applies to. You can use
-                          -1 to mean all protocols.  See
-                          http://www.iana.org/assignments/protocol-numbers/protocol-numbers.xhtml
-                          for a list of protocol numbers. (Required)
- -rule_action          -- Indicates whether to allow or deny traffic that
-                           matches the rule.  allow | deny (Required)
- -egress               -- Indicates whether this rule applies to egress
-                          traffic from the subnet (true) or ingress traffic
-                          to the subnet (false).  Default is false.
- -cidr_block           -- The CIDR range to allow or deny, in CIDR notation
-                          (e.g., 172.16.0.0/24). (Required)
- -icmp_code            -- For the ICMP protocol, the ICMP code. You can use
-                          -1 to specify all ICMP codes for the given ICMP
-                          type.  Required if specifying 1 (ICMP) for protocol.
- -icmp_type            -- For the ICMP protocol, the ICMP type. You can use
-                          -1 to specify all ICMP types.  Required if
-                          specifying 1 (ICMP) for the protocol
- -port_from            -- The first port in the range.  Required if specifying
-                          6 (TCP) or 17 (UDP) for the protocol.
- -port_to              -- The last port in the range.  Only required if
-                          specifying 6 (TCP) or 17 (UDP) for the protocol and
-                          is a different port than -port_from.
-
-Returns true on successful replacement.
-
-=cut
-
-sub replace_network_acl_entry {
-    my $self = shift;
-    my %args = @_;
-    $args{-network_acl_id} or
-        croak "replace_network_acl_entry(): -network_acl_id argument missing";
-    $args{-rule_number} or
-        croak "replace_network_acl_entry(): -rule_number argument missing";
-    $args{-protocol} or
-        croak "replace_network_acl_entry(): -protocol argument missing";
-    $args{-rule_action} or
-        croak "replace_network_acl_entry(): -rule_action argument missing";
-    if ($args{-protocol} == 1) { 
-        defined $args{-icmp_type} && defined $args{-icmp_code} or
-        croak "replace_network_acl_entry(): -icmp_type or -icmp_code argument missing";
-    }
-    elsif ($args{-protocol} == 6 || $args{-protocol} == 17) {
-	defined $args{-port_from} or
-		croak "create_network_acl_entry(): -port_from argument missing";
-	$args{-port_to} = $args{-port_from} if (! defined $args{-port_to});
-    }
-    $args{'-Icmp.Type'} = $args{-icmp_type};
-    $args{'-Icmp.Code'} = $args{-icmp_code};
-    $args{'-PortRange.From'} = $args{-port_from};
-    $args{'-PortRange.To'} = $args{-port_to};
-    my @params;
-    push @params,$self->single_parm($_,\%args) foreach
-        qw(NetworkAclId RuleNumber Protocol RuleAction Egress CidrBlock
-           Icmp.Code Icmp.Type PortRange.From PortRange.To);
-    return $self->call('ReplaceNetworkAclEntry',@params);
-}
-
-=head1 DHCP Options
-
-These methods manage DHCP Option objects, which can then be applied to
-a VPC to configure the DHCP options applied to running instances.
-
-=head2 $options = $ec2->create_dhcp_options(\%configuration_list)
-
-This method creates a DhcpOption object, The single required argument is a
-configuration list hash (which can be passed either as a hashref or a
-flattened hash) with one or more of the following keys:
-
- -domain_name            Domain name for instances running in this VPC.
-
- -domain_name_servers    Scalar or arrayref containing up to 4 IP addresses of
-                         domain name servers for this VPC.
-
- -ntp_servers            Scalar or arrayref containing up to 4 IP addresses
-                         of network time protocol servers
-
- -netbios_name_servers   Scalar or arrayref containing up to 4 IP addresses for
-                         NetBIOS name servers.
-
- -netbios_node_type      The NetBios node type (1,2,4 or 8). Amazon recommends
-                         using "2" at this time.
-
-On successful completion, a VM::EC2::VPC::DhcpOptions object will be
-returned. This can be associated with a VPC using the VPC object's
-set_dhcp_options() method:
-
- $vpc     = $ec2->create_vpc(...);
- $options = $ec2->create_dhcp_options(-domain_name=>'test.com',
-                                      -domain_name_servers=>['204.16.255.55','216.239.34.10']);
- $vpc->set_dhcp_options($options);
-
-=cut
-
-# { 'domain-name-servers' => ['192.168.2.1','192.168.2.2'],'domain-name'=>'example.com'}
-sub create_dhcp_options {
-    my $self = shift;
-    my %args;
-    if (@_ == 1 && ref $_[0] eq 'HASH') {
-	%args = %{$_[0]};
-    } else {
-	%args = @_;
-    }
-    my @parm;
-    my $count = 1;
-    for my $key (sort keys %args) {
-	my $value  = $args{$key};
-	my @values = ref $value && ref $value eq 'ARRAY' ? @$value : $value;
-	$key =~ s/^-//;
-	$key =~ s/_/-/g;
-	my $item = 1;
-	push @parm,("DhcpConfiguration.$count.Key"  => $key);
-	push @parm,("DhcpConfiguration.$count.Value.".$item++ => $_) foreach @values;
-	$count++;
-    }
-    return $self->call('CreateDhcpOptions',@parm);
-}
-
-=head2 $success = $ec2->delete_dhcp_options($dhcp_id)
-
-Delete the indicated DHCPOptions, returning true if successful. You
-may also use the named argument -dhcp_options_id..
-
-=cut
-
-sub delete_dhcp_options {
-    my $self = shift;
-    my %args  = $self->args(-dhcp_options_id => @_);
-    my @param = $self->single_parm(DhcpOptionsId=>\%args);
-    return $self->call('DeleteDhcpOptions',@param);
-}
-
-=head2 @options = $ec2->describe_dhcp_options(@option_ids)
-
-=head2 @options = $ec2->describe_dhcp_options(\%filters)
-
-=head2 @options = $ec2->describe_dhcp_options(-dhcp_options_id=>$id,
-                                              -filter         => \%filters)
-
-This method returns a list of VM::EC2::VPC::DhcpOptions objects, which
-describe a set of DHCP options that can be assigned to a VPC. Called
-with no arguments, it returns all DhcpOptions. Pass a list of option
-IDs or a filter hashref in order to restrict the search.
-
-Optional arguments:
-
- -dhcp_options_id     Scalar or arrayref of DhcpOption IDs.
- -filter              Hashref of filters.
-
-Available filters are described at
-http://docs.amazonwebservices.com/AWSEC2/latest/APIReference/ApiReference-query-DescribeDhcpOptions.html.
-
-=cut
-
-sub describe_dhcp_options {
-    my $self = shift;
-    my %args  = $self->args(-dhcp_options_id => @_);
-    my @parm   = $self->list_parm('DhcpOptionsId',\%args);
-    push @parm,  $self->filter_parm(\%args);
-    return $self->call('DescribeDhcpOptions',@parm);
-}
-
-=head2 $success = $ec2->associate_dhcp_options($vpc_id => $dhcp_id)
-
-=head2 $success = $ec2->associate_dhcp_options(-vpc_id => $vpc_id,-dhcp_options_id => $dhcp_id)
-
-Associate a VPC ID with a DHCP option set. Pass an ID of 'default' to
-restore the default DHCP options for the VPC.
-
-=cut
-
-sub associate_dhcp_options {
-    my $self = shift;
-    my %args;
-    if ($_[0] !~ /^-/ && @_ == 2) {
-	@args{qw(-vpc_id -dhcp_options_id)} = @_;
-    } else {
-	%args = @_;
-    }
-    $args{-vpc_id} && $args{-dhcp_options_id}
-      or croak "-vpc_id and -dhcp_options_id must be specified";
-    my @param    = $self->single_parm(DhcpOptionsId=> \%args);
-    push @param,   $self->single_parm(VpcId        => \%args);
-    return $self->call('AssociateDhcpOptions',@param);
-}
-
-=head1 Virtual Private Networks
-
-These methods create and manage Virtual Private Network (VPN) connections
-to an Amazon Virtual Private Cloud (VPC).
-
-=head2 @gtwys = $ec2->describe_vpn_gateways(-vpn_gateway_id=>\@ids,
-                                            -filter        =>\%filters)
-
-=head2 @gtwys = $ec2->describe_vpn_gateways(@vpn_gateway_ids)
-
-=head2 @gtwys = $ec2->describe_vpn_gateways(%filters)
-
-Provides information on VPN gateways.
-
-Return a series of VM::EC2::VPC::VpnGateway objects.  When called with no
-arguments, returns all VPN gateways.  Pass a list of VPN gateway IDs or
-use the assorted filters to restrict the search.
-
-Optional parameters are:
-
- -vpn_gateway_id         ID of the gateway(s) to return information on. 
-                         This can be a string scalar, or an arrayref.
-
- -filter                 Tags and other filters to apply.
-
-The filter argument is a hashreference in which the keys are the
-filter names, and the values are the match strings. Some filters
-accept wildcards.
-
-There are a number of filters, which are listed in full at
-http://docs.amazonwebservices.com/AWSEC2/latest/APIReference/ApiReference-query-DescribeVpnGateways.html
-
-Here is a alpha-sorted list of filter names: attachment.state,
-attachment.vpc-id, availability-zone, state, tag-key, tag-value, tag:key, type,
-vpn-gateway-id
-
-=cut
-
-sub describe_vpn_gateways {
-    my $self = shift;
-    my %args = $self->args('-vpn_gateway_id',@_);
-    my @params = $self->list_parm('VpnGatewayId',\%args);
-    push @params,$self->filter_parm(\%args);
-    return $self->call('DescribeVpnGateways',@params);
-}
-
-=head2 $vpn_gateway = $ec2->create_vpn_gateway(-type=>$type)
-
-=head2 $vpn_gateway = $ec2->create_vpn_gateway($type)
-
-=head2 $vpn_gateway = $ec2->create_vpn_gateway
-
-Creates a new virtual private gateway. A virtual private gateway is the
-VPC-side endpoint for a VPN connection. You can create a virtual private 
-gateway before creating the VPC itself.
-
- -type switch is optional as there is only one type as of API 2012-06-15
-
-Returns a VM::EC2::VPC::VpnGateway object on success
-
-=cut
-
-sub create_vpn_gateway {
-    my $self = shift;
-    my %args = $self->args('-type',@_);
-    $args{-type} ||= 'ipsec.1';
-    my @params = $self->list_parm('Type',\%args);
-    return $self->call('CreateVpnGateway',@params);
-}
-
-=head2 $success = $ec2->delete_vpn_gateway(-vpn_gateway_id=>$id);
-
-=head2 $success = $ec2->delete_vpn_gateway($id);
-
-Deletes a virtual private gateway.  Use this when a VPC and all its associated 
-components are no longer needed.  It is recommended that before deleting a 
-virtual private gateway, detach it from the VPC and delete the VPN connection.
-Note that it is not necessary to delete the virtual private gateway if the VPN 
-connection between the VPC and data center needs to be recreated.
-
-Arguments:
-
- -vpn_gateway_id    -- The ID of the VPN gateway to delete.
-
-Returns true on successful deletion
-
-=cut
-
-sub delete_vpn_gateway {
-    my $self = shift;
-    my %args = $self->args('-vpn_gateway_id',@_);
-    $args{-vpn_gateway_id} or
-        croak "delete_vpn_gateway(): -vpn_gateway_id argument missing";
-    my @params = $self->single_parm('VpnGatewayId',\%args);
-    return $self->call('DeleteVpnGateway',@params);
-}
-
-=head2 $state = $ec2->attach_vpn_gateway(-vpn_gateway_id=>$vpn_gtwy_id,
-                                         -vpc_id        =>$vpc_id)
-
-Attaches a virtual private gateway to a VPC.
-
-Arguments:
-
- -vpc_id          -- The ID of the VPC to attach the VPN gateway to
-
- -vpn_gateway_id  -- The ID of the VPN gateway to attach
-
-Returns the state of the attachment, one of:
-   attaching | attached | detaching | detached
-
-=cut
-
-sub attach_vpn_gateway {
-    my $self = shift;
-    my %args = @_;
-    $args{-vpn_gateway_id} or
-        croak "attach_vpn_gateway(): -vpn_gateway_id argument missing";
-    $args{-vpc_id} or
-        croak "attach_vpn_gateway(): -vpc_id argument missing";
-    my @params = $self->single_parm('VpnGatewayId',\%args);
-    push @params, $self->single_parm('VpcId',\%args);
-    return $self->call('AttachVpnGateway',@params);
-}
-
-=head2 $success = $ec2->detach_vpn_gateway(-vpn_gateway_id=>$vpn_gtwy_id,
-                                           -vpc_id        =>$vpc_id)
-
-Detaches a virtual private gateway from a VPC. You do this if you're
-planning to turn off the VPC and not use it anymore. You can confirm
-a virtual private gateway has been completely detached from a VPC by
-describing the virtual private gateway (any attachments to the 
-virtual private gateway are also described).
-
-You must wait for the attachment's state to switch to detached 
-before you can delete the VPC or attach a different VPC to the 
-virtual private gateway.
-
-Arguments:
-
- -vpc_id          -- The ID of the VPC to detach the VPN gateway from
-
- -vpn_gateway_id  -- The ID of the VPN gateway to detach
-
-Returns true on successful detachment.
-
-=cut
-
-sub detach_vpn_gateway {
-    my $self = shift;
-    my %args = @_;
-    $args{-vpn_gateway_id} or
-        croak "detach_vpn_gateway(): -vpn_gateway_id argument missing";
-    $args{-vpc_id} or
-        croak "detach_vpn_gateway(): -vpc_id argument missing";
-    my @params = $self->single_parm('VpnGatewayId',\%args);
-    push @params, $self->single_parm('VpcId',\%args);
-    return $self->call('DetachVpnGateway',@params);
-}
-
-=head2 @vpn_connections = $ec2->describe_vpn_connections(-vpn_connection_id=>\@ids,
-                                                         -filter=>\%filters);
-
-=head2 @vpn_connections = $ec2->describe_vpn_connections(@vpn_connection_ids)
-
-=head2 @vpn_connections = $ec2->describe_vpn_connections(%filters);
-
-Gives information about VPN connections
-
-Returns a series of VM::EC2::VPC::VpnConnection objects.
-
-Optional parameters are:
-
- -vpn_connection_id      ID of the connection(s) to return information on. 
-                         This can be a string scalar, or an arrayref.
-
- -filter                 Tags and other filters to apply.
-
-The filter argument is a hashreference in which the keys are the
-filter names, and the values are the match strings. Some filters
-accept wildcards.
-
-There are a number of filters, which are listed in full at
-http://docs.amazonwebservices.com/AWSEC2/latest/APIReference/ApiReference-query-DescribeVpnConnections.html
-
-Here is a alpha-sorted list of filter names:
-customer-gateway-configuration, customer-gateway-id, state,
-tag-key, tag-value, tag:key, type, vpn-connection-id,
-vpn-gateway-id
-
-=cut
-
-sub describe_vpn_connections {
-    my $self = shift;
-    my %args = $self->args('-vpn_connection_id',@_);
-    my @params = $self->list_parm('VpnConnectionId',\%args);
-    push @params,$self->filter_parm(\%args);
-    return $self->call('DescribeVpnConnections',@params);
-}
-
-=head2 $vpn_connection = $ec2->create_vpn_connection(-type               =>$type,
-                                                     -customer_gateway_id=>$gtwy_id,
-                                                     -vpn_gateway_id     =>$vpn_id)
-
-Creates a new VPN connection between an existing virtual private 
-gateway and a VPN customer gateway. The only supported connection 
-type is ipsec.1.
-
-Required Arguments:
-
- -customer_gateway_id       -- The ID of the customer gateway
-
- -vpn_gateway_id            -- The ID of the VPN gateway
-
-Optional arguments:
- -type                      -- Default is the only currently available option:
-                               ipsec.1 (API 2012-06-15)
-
- -static_routes_only        -- Indicates whether or not the VPN connection
-                               requires static routes. If you are creating a VPN
-                               connection for a device that does not support
-                               BGP, you must specify this value as true.
-
-Returns a L<VM::EC2::VPC::VpnConnection> object.
-
-=cut
-
-sub create_vpn_connection {
-    my $self = shift;
-    my %args = @_;
-    $args{-type} ||= 'ipsec.1';
-    $args{-vpn_gateway_id} or
-        croak "create_vpn_connection(): -vpn_gateway_id argument missing";
-    $args{-customer_gateway_id} or
-        croak "create_vpn_connection(): -customer_gateway_id argument missing";
-    $args{'Options.StaticRoutesOnly'} = $args{-static_routes_only};
-    my @params;
-    push @params,$self->single_parm($_,\%args) foreach
-        qw(VpnGatewayId CustomerGatewayId Type);
-    push @params,$self->boolean_parm('Options.StaticRoutesOnly',\%args);
-    return $self->call('CreateVpnConnection',@params);
-}
-
-=head2 $success = $ec2->delete_vpn_connection(-vpn_connection_id=>$vpn_id)
-
-=head2 $success = $ec2->delete_vpn_connection($vpn_id)
-
-Deletes a VPN connection. Use this if you want to delete a VPC and 
-all its associated components. Another reason to use this operation
-is if you believe the tunnel credentials for your VPN connection 
-have been compromised. In that situation, you can delete the VPN 
-connection and create a new one that has new keys, without needing
-to delete the VPC or virtual private gateway. If you create a new 
-VPN connection, you must reconfigure the customer gateway using the
-new configuration information returned with the new VPN connection ID.
-
-Arguments:
-
- -vpn_connection_id       -- The ID of the VPN connection to delete
-
-Returns true on successful deletion.
-
-=cut
-
-sub delete_vpn_connection {
-    my $self = shift;
-    my %args = $self->args('-vpn_connection_id',@_);
-    $args{-vpn_connection_id} or
-        croak "delete_vpn_connection(): -vpn_connection_id argument missing";
-    my @params = $self->single_parm('VpnConnectionId',\%args);
-    return $self->call('DeleteVpnConnection',@params);
-}
-
-=head2 @gtwys = $ec2->describe_customer_gateways(-customer_gateway_id=>\@ids,
-                                                 -filter             =>\%filters)
-
-=head2 @gtwys = $ec2->describe_customer_gateways(\@customer_gateway_ids)
-
-=head2 @gtwys = $ec2->describe_customer_gateways(%filters)
-
-Provides information on VPN customer gateways.
-
-Returns a series of VM::EC2::VPC::CustomerGateway objects.
-
-Optional parameters are:
-
- -customer_gateway_id    ID of the gateway(s) to return information on. 
-                         This can be a string scalar, or an arrayref.
-
- -filter                 Tags and other filters to apply.
-
-The filter argument is a hashreference in which the keys are the filter names,
-and the values are the match strings. Some filters accept wildcards.
-
-There are a number of filters, which are listed in full at
-http://docs.amazonwebservices.com/AWSEC2/latest/APIReference/ApiReference-query-DescribeCustomerGateways.html
-
-Here is a alpha-sorted list of filter names: bgp-asn, customer-gateway-id, 
-ip-address, state, type, tag-key, tag-value, tag:key
-
-=cut
-
-sub describe_customer_gateways {
-    my $self = shift;
-    my %args = $self->args('-customer_gateway_id',@_);
-    my @params = $self->list_parm('CustomerGatewayId',\%args);
-    push @params,$self->filter_parm(\%args);
-    return $self->call('DescribeCustomerGateways',@params);
-}
-
-=head2 $cust_gtwy = $ec2->create_customer_gateway(-type      =>$type,
-                                                  -ip_address=>$ip,
-                                                  -bgp_asn   =>$asn)
-
-Provides information to AWS about a VPN customer gateway device. The customer 
-gateway is the appliance at the customer end of the VPN connection (compared 
-to the virtual private gateway, which is the device at the AWS side of the 
-VPN connection).
-
-Arguments:
-
- -ip_address     -- The IP address of the customer gateway appliance
-
- -bgp_asn        -- The Border Gateway Protocol (BGP) Autonomous System Number
-                    (ASN) of the customer gateway
-
- -type           -- Optional as there is only currently (2012-06-15 API) only
-                    one type (ipsec.1)
-
- -ip             -- Alias for -ip_address
-
-Returns a L<VM::EC2::VPC::CustomerGateway> object on success.
-
-=cut
-
-sub create_customer_gateway {
-    my $self = shift;
-    my %args = @_;
-    $args{-type} ||= 'ipsec.1';
-    $args{-ip_address} ||= $args{-ip};
-    $args{-ip_address} or
-        croak "create_customer_gateway(): -ip_address argument missing";
-    $args{-bgp_asn} or
-        croak "create_customer_gateway(): -bgp_asn argument missing";
-    my @params = $self->single_parm('Type',\%args);
-    push @params, $self->single_parm('IpAddress',\%args);
-    push @params, $self->single_parm('BgpAsn',\%args);
-    return $self->call('CreateCustomerGateway',@params);
-}
-
-=head2 $success = $ec2->delete_customer_gateway(-customer_gateway_id=>$id)
-
-=head2 $success = $ec2->delete_customer_gateway($id)
-
-Deletes a VPN customer gateway. You must delete the VPN connection before 
-deleting the customer gateway.
-
-Arguments:
-
- -customer_gateway_id     -- The ID of the customer gateway to delete
-
-Returns true on successful deletion.
-
-=cut
-
-sub delete_customer_gateway {
-    my $self = shift;
-    my %args = $self->args('-customer_gateway_id',@_);
-    $args{-customer_gateway_id} or
-        croak "delete_customer_gateway(): -customer_gateway_id argument missing";
-    my @params = $self->single_parm('CustomerGatewayId',\%args);
-    return $self->call('DeleteCustomerGateway',@params);
-}
-
-=head2 $success = $ec2->create_vpn_connection_route(-destination_cidr_block=>$cidr,
-                                                    -vpn_connection_id     =>$id)
-
-Creates a new static route associated with a VPN connection between an existing
-virtual private gateway and a VPN customer gateway. The static route allows
-traffic to be routed from the virtual private gateway to the VPN customer
-gateway.
-
-Arguments:
-
- -destination_cidr_block     -- The CIDR block associated with the local subnet
-                                 of the customer data center.
-
- -vpn_connection_id           -- The ID of the VPN connection.
-
-Returns true on successsful creation.
-
-=cut
-
-sub create_vpn_connection_route {
-    my $self = shift;
-    my %args = @_;
-    $args{-destination_cidr_block} or
-        croak "create_vpn_connection_route(): -destination_cidr_block argument missing";
-    $args{-vpn_connection_id} or
-        croak "create_vpn_connection_route(): -vpn_connection_id argument missing";
-    my @params = $self->single_parm($_,\%args)
-        foreach qw(DestinationCidrBlock VpnConnectionId);
-    return $self->call('CreateVpnConnectionRoute',@params);
-}
-
-=head2 $success = $ec2->delete_vpn_connection_route(-destination_cidr_block=>$cidr,
-                                                    -vpn_connection_id     =>$id)
-
-Deletes a static route associated with a VPN connection between an existing
-virtual private gateway and a VPN customer gateway. The static route allows
-traffic to be routed from the virtual private gateway to the VPN customer
-gateway.
-
-Arguments:
-
- -destination_cidr_block     -- The CIDR block associated with the local subnet
-                                 of the customer data center.
-
- -vpn_connection_id           -- The ID of the VPN connection.
-
-Returns true on successsful deletion.
-
-=cut
-
-sub delete_vpn_connection_route {
-    my $self = shift;
-    my %args = @_;
-    $args{-destination_cidr_block} or
-        croak "delete_vpn_connection_route(): -destination_cidr_block argument missing";
-    $args{-vpn_connection_id} or
-        croak "delete_vpn_connection_route(): -vpn_connection_id argument missing";
-    my @params = $self->single_parm($_,\%args)
-        foreach qw(DestinationCidrBlock VpnConnectionId);
-    return $self->call('DeleteVpnConnectionRoute',@params);
-}
-
-=head2 $success = $ec2->disable_vgw_route_propogation(-route_table_id=>$rt_id,
-                                                      -gateway_id    =>$gtwy_id)
-
-Disables a virtual private gateway (VGW) from propagating routes to the routing
-tables of an Amazon VPC.
-
-Arguments:
-
- -route_table_id        -- The ID of the routing table.
-
- -gateway_id            -- The ID of the virtual private gateway.
-
-Returns true on successful disablement.
-
-=cut
-
-sub disable_vgw_route_propogation {
-    my $self = shift;
-    my %args = @_;
-    $args{-route_table_id} or
-        croak "disable_vgw_route_propogation(): -route_table_id argument missing";
-    $args{-gateway_id} or
-        croak "disable_vgw_route_propogation(): -gateway_id argument missing";
-    my @params = $self->single_parm($_,\%args)
-        foreach qw(RouteTableId GatewayId);
-    return $self->call('DisableVgwRoutePropagation',@params);
-}
-
-=head2 $success = $ec2->enable_vgw_route_propogation(-route_table_id=>$rt_id,
-                                                     -gateway_id    =>$gtwy_id)
-
-Enables a virtual private gateway (VGW) to propagate routes to the routing
-tables of an Amazon VPC.
-
-Arguments:
-
- -route_table_id        -- The ID of the routing table.
-
- -gateway_id            -- The ID of the virtual private gateway.
-
-Returns true on successful enablement.
-
-=cut
-
-sub enable_vgw_route_propogation {
-    my $self = shift;
-    my %args = @_;
-    $args{-route_table_id} or
-        croak "enable_vgw_route_propogation(): -route_table_id argument missing";
-    $args{-gateway_id} or
-        croak "enable_vgw_route_propogation(): -gateway_id argument missing";
-    my @params = $self->single_parm($_,\%args)
-        foreach qw(RouteTableId GatewayId);
-    return $self->call('EnableVgwRoutePropagation',@params);
-}
-
-=head1 Elastic Network Interfaces
-
-These methods create and manage Elastic Network Interfaces (ENI). Once
-created, an ENI can be attached to instances and/or be associated with
-a public IP address. ENIs can only be used in conjunction with VPC
-instances.
-
-=head2 $interface = $ec2->create_network_interface($subnet_id)
-
-=head2 $interface = $ec2->create_network_interface(%args)
-
-This method creates an elastic network interface (ENI). If only a
-single argument is provided, it is treated as the ID of the VPC subnet
-to associate with the ENI. If multiple arguments are provided, they
-are treated as -arg=>value parameter pairs.
-
-Arguments:
-
-The -subnet_id argument is mandatory. Others are optional.
-
- -subnet_id           --  ID of the VPC subnet to associate with the network
-                           interface (mandatory)
-
- -private_ip_address  --  The primary private IP address of the network interface,
-                           or a reference to an array of private IP addresses. In the
-                           latter case, the first element of the array becomes the
-                           primary address, and the subsequent ones become secondary
-                           addresses. If no private IP address is specified, one will
-                           be chosen for you. See below for more information on this
-                           parameter.
-
- -private_ip_addresses -- Same as -private_ip_address, for readability.
-
- -secondary_ip_address_count -- An integer requesting this number of secondary IP
-                          addresses to be allocated automatically. If present, 
-                          cannot provide any secondary addresses explicitly.
-
- -description          -- Description of this ENI.
-
- -security_group_id    -- Array reference or scalar containing IDs of the security
-                           group(s) to assign to this interface.
-
-You can assign multiple IP addresses to the interface explicitly, or
-by allowing EC2 to choose addresses within the designated subnet
-automatically. The following examples demonstrate the syntax:
-
- # one primary address, chosen explicitly
- -private_ip_address => '192.168.0.12'
-
- # one primary address and two secondary addresses, chosen explicitly
- -private_ip_address => ['192.168.0.12','192.168.0.200','192.168.0.201'] 
-
- # one primary address chosen explicitly, and two secondaries chosen automatically
- -private_ip_address => ['192.168.0.12','auto','auto']
-
- # one primary address chosen explicitly, and two secondaries chosen automatically (another syntax)
- -private_ip_address => ['192.168.0.12',2]
-
- # one primary address chosen automatically, and two secondaries chosen automatically
- -private_ip_address => [auto,2]
-
-You cannot assign some secondary addresses explicitly and others
-automatically on the same ENI. If you provide no -private_ip_address
-parameter at all, then a single private IP address will be chosen for
-you (the same as -private_ip_address=>'auto').
-
-The return value is a VM::EC2::NetworkInterface object
-
-=cut
-
-# NOTE: there is code overlap with network_interface_parm()
-sub create_network_interface {
-    my $self = shift;
-    my %args = $self->args(-subnet_id=>@_);
-    $args{-subnet_id} or croak "Usage: create_network_interface(-subnet_id=>\$id,\@more_args)";
-    my   @parm = $self->single_parm('SubnetId',\%args);
-    push @parm,  $self->single_parm('Description',\%args);
-    push @parm,  $self->list_parm('SecurityGroupId',\%args);
-
-    my $address   = $args{-private_ip_address} || $args{-private_ip_addresses};
-    my $auto_count;
-
-    if ($address) {
-	my $c = 0;
-
-	my @addresses = ref $address && ref $address eq 'ARRAY' ? @$address : ($address);
-	my $primary   = shift @addresses;
-	unless ($primary eq 'auto') {
-	    push @parm, ("PrivateIpAddresses.$c.PrivateIpAddress" => $primary);
-	    push @parm, ("PrivateIpAddresses.$c.Primary"          => 'true');
-	}
-
-	# deal with automatic secondary addresses .. this seems needlessly complex
-	if (my @auto = grep {/auto/i} @addresses) {
-	    @auto == @addresses or croak "cannot request both explicit and automatic secondary IP addresses";
-	    $auto_count = @auto;
-	}
-	$auto_count = $addresses[0] if @addresses == 1 && $addresses[0] =~ /^\d+$/;
-	$auto_count ||= $args{-secondary_ip_address_count};
-	
-	unless ($auto_count) {
-	    foreach (@addresses) {
-		$c++;
-		push @parm,("PrivateIpAddresses.$c.PrivateIpAddress" => $_     );
-		push @parm,("PrivateIpAddresses.$c.Primary"          => 'false');
-	    }
-	}
-    }
-    push @parm,('SecondaryPrivateIpAddressCount'=>$auto_count) if $auto_count ||= $args{-secondary_ip_address_count};
-
-    $self->call('CreateNetworkInterface',@parm);
-}
-
-=head2 $result = $ec2->assign_private_ip_addresses(%args)
-
-Assign one or more secondary private IP addresses to a network
-interface. You can either set the addresses explicitly, or provide a
-count of secondary addresses, and let Amazon select them for you.
-
-Required arguments:
-
- -network_interface_id    The network interface to which the IP address(es)
-                          will be assigned.
-
- -private_ip_address      One or more secondary IP addresses, as a scalar string
- -private_ip_addresses    or array reference. (The two arguments are equivalent).
-
-Optional arguments:
-
- -allow_reassignment      If true, allow assignment of an IP address is already in
-                          use by another network interface or instance.
-
-The following are valid arguments to -private_ip_address:
-
- -private_ip_address => '192.168.0.12'                    # single address
- -private_ip_address => ['192.168.0.12','192.168.0.13]    # multiple addresses
- -private_ip_address => 3                                 # autoselect three addresses
-
-The mixed form of address, such as ['192.168.0.12','auto'] is not allowed in this call.
-
-On success, this method returns true.
-
-=cut
-
-sub assign_private_ip_addresses {
-    my $self = shift;
-    my %args = $self->args(-network_interface_id => @_);
-    $args{-private_ip_address} ||= $args{-private_ip_addresses};
-    $args{-network_interface_id} && $args{-private_ip_address}
-      or croak "usage: assign_private_ip_addresses(-network_interface_id=>\$id,-private_ip_address=>\\\@addresses)";
-    my @parms = $self->single_parm('NetworkInterfaceId',\%args);
-
-    if (!ref($args{-private_ip_address}) && $args{-private_ip_address} =~ /^\d+$/) {
-	push @parms,('SecondaryPrivateIpAddressCount' => $args{-private_ip_address});
-    } else {
-	push @parms,$self->list_parm('PrivateIpAddress',\%args);
-    }
-    push @parms,('AllowReassignment' => $args{-allow_reassignment} ? 'true' : 'false')
-	if exists $args{-allow_reassignment};
-    $self->call('AssignPrivateIpAddresses',@parms);
-}
-
-=head2 $result = $ec2->unassign_private_ip_addresses(%args)
-
-Unassign one or more secondary private IP addresses from a network
-interface.
-
-Required arguments:
-
- -network_interface_id    The network interface to which the IP address(es)
-                          will be assigned.
-
- -private_ip_address      One or more secondary IP addresses, as a scalar string
- -private_ip_addresses    or array reference. (The two arguments are equivalent).
-
-
-The following are valid arguments to -private_ip_address:
-
- -private_ip_address => '192.168.0.12'                    # single address
- -private_ip_address => ['192.168.0.12','192.168.0.13]    # multiple addresses
-
-On success, this method returns true.
-
-=cut
-
-sub unassign_private_ip_addresses {
-    my $self = shift;
-    my %args = $self->args(-network_interface_id => @_);
-    $args{-private_ip_address} ||= $args{-private_ip_addresses};
-    $args{-network_interface_id} && $args{-private_ip_address}
-      or croak "usage: assign_private_ip_addresses(-network_interface_id=>\$id,-private_ip_address=>\\\@addresses)";
-    my @parms = $self->single_parm('NetworkInterfaceId',\%args);
-    push @parms,$self->list_parm('PrivateIpAddress',\%args);
-    $self->call('UnassignPrivateIpAddresses',@parms);
-}
-
-=head2 $result = $ec2->delete_network_interface($network_interface_id);
-
-=head2 $result = $ec2->delete_network_interface(-network_interface_id => $id);
-
-Deletes the specified network interface. Returns a boolean indicating
-success of the delete operation.
-
-=cut
-
-sub delete_network_interface {
-    my $self = shift;
-    my %args  = $self->args(-network_interface_id => @_);
-    my @param = $self->single_parm(NetworkInterfaceId=>\%args);
-    return $self->call('DeleteNetworkInterface',@param);
-}
-
-=head2 @ifs = $ec2->describe_network_interfaces(@interface_ids)
-
-=head2 @ifs = $ec2->describe_network_interfaces(\%filters)
-
-=head2 @ifs = $ec2->describe_network_interfaces(-network_interface_id=>\@interface_ids,-filter=>\%filters)
-
-Return a list of elastic network interfaces as
-VM::EC2::VPC::NetworkInterface objects. You may restrict the list by
-passing a list of network interface IDs, a hashref of filters or by
-using the full named-parameter form.
-
-Optional arguments:
-
- -network_interface_id    A single network interface ID or an arrayref to
-                           a list of IDs.
-
- -filter                  A hashref for filtering on tags and other attributes.
-
-The list of valid filters can be found at
-http://docs.amazonwebservices.com/AWSEC2/latest/APIReference/ApiReference-query-DescribeNetworkInterfaces.html.
-
-=cut
-
-sub describe_network_interfaces {
-    my $self = shift;
-    my %args = $self->args(-network_interface_id=>@_);
-    my @params = $self->list_parm('NetworkInterfaceId',\%args);
-    push @params,$self->filter_parm(\%args);
-    return $self->call('DescribeNetworkInterfaces',@params);
-}
-
-=head2 @data = $ec2->describe_network_interface_attribute($network_id,$attribute)
-
-This method returns network interface attributes. Only one attribute
-can be retrieved at a time. The following is the list of attributes
-that can be retrieved:
-
- description           -- hashref
- groupSet              -- hashref
- sourceDestCheck       -- hashref
- attachment            -- hashref
-
-These values can be retrieved more conveniently from the
-L<VM::EC2::NetworkInterface> object, so there is no attempt to parse
-the results of this call into Perl objects.
-
-=cut
-
-sub describe_network_interface_attribute {
-    my $self = shift;
-    @_ == 2 or croak "Usage: describe_network_interface_attribute(\$interface_id,\$attribute_name)";
-    my ($interface_id,$attribute) = @_;
-    my @param  = (NetworkInterfaceId=>$interface_id,Attribute=>$attribute);
-    my $result = $self->call('DescribeNetworkInterfaceAttribute',@param);
-    return $result && $result->attribute($attribute);
-}
-
-=head2 $boolean = $ec2->modify_network_interface_attribute($interface_id,-$attribute_name=>$value)
-
-This method changes network interface attributes. Only one attribute can be set per call
-The following is the list of attributes that can be set:
-
- -description             -- interface description
- -security_group_id       -- single security group ID or arrayref to a list of group ids
- -source_dest_check       -- boolean; if false enables packets to be forwarded, and is necessary
-                               for NAT and other router tasks
- -delete_on_termination   -- [$attachment_id=>$delete_on_termination]; Pass this a two-element
-                               array reference consisting of the attachment ID and a boolean 
-                               indicating whether deleteOnTermination should be enabled for
-                               this attachment.
-=cut
-
-sub modify_network_interface_attribute {
-    my $self = shift;
-    my $interface_id = shift or croak "Usage: modify_network_interface_attribute(\$interfaceId,%param)";
-    my %args   = @_;
-    my @param  = (NetworkInterfaceId=>$interface_id);
-    push @param,$self->value_parm($_,\%args) foreach qw(Description SourceDestCheck);
-    push @param,$self->list_parm('SecurityGroupId',\%args);
-    if (my $dot = $args{-delete_on_termination}) {
-	my ($attachment_id,$delete_on_termination) = @$dot;
-	push @param,'Attachment.AttachmentId'=>$attachment_id;
-	push @param,'Attachment.DeleteOnTermination'=>$delete_on_termination ? 'true' : 'false';
-    }
-    return $self->call('ModifyNetworkInterfaceAttribute',@param);
-}
-
-=head2 $boolean = $ec2->reset_network_interface_attribute($interface_id => $attribute_name)
-
-This method resets the named network interface attribute to its
-default value. Only one attribute can be reset per call. The AWS
-documentation is not completely clear on this point, but it appears
-that the only attribute that can be reset using this method is:
-
- source_dest_check       -- Turns on source destination checking 
-
-For consistency with modify_network_interface_attribute, you may
-specify attribute names with or without a leading dash, and using
-either under_score or mixedCase naming:
-
- $ec2->reset_network_interface_atribute('eni-12345678' => 'source_dest_check');
- $ec2->reset_network_interface_atribute('eni-12345678' => '-source_dest_check');
- $ec2->reset_network_interface_atribute('eni-12345678' => sourceDestCheck);
-
-=cut
-
-sub reset_network_interface_attribute {
-    my $self = shift;
-    @_ == 2 or croak "Usage: reset_network_interface_attribute(\$interfaceId,\$attribute)";
-    my ($interface_id,$attribute) = @_;
-
-    $attribute = s/^-//;
-    $attribute = $self->uncanonicalize($attribute);
-    my @param = (NetworkInterfaceId=> $interface_id,
-		 Attribute         => $attribute
-	);
-    return $self->call('ResetNetworkInterfaceAttribute',@param);
-}
-
-=head2 $attachmentId = $ec2->attach_network_interface($network_interface_id,$instance_id,$device_index)
-
-=head2 $attachmentId = $ec2->attach_network_interface(-network_interface_id => $id,
-                                                      -instance_id          => $id,
-                                                      -device_index         => $index)
-
-This method attaches a network interface to an instance using the
-indicated device index. You can use instance and network interface
-IDs, or VM::EC2::Instance and VM::EC2::NetworkInterface objects. You
-may use an integer for -device_index, or use the strings "eth0",
-"eth1" etc.
-
-Required arguments:
-
- -network_interface_id ID of the network interface to attach.
- -instance_id          ID of the instance to attach the interface to.
- -device_index         Network device number to use (e.g. 0 for eth0).
-
-On success, this method returns the attachmentId of the new attachment
-(not a VM::EC2::NetworkInterface::Attachment object, due to an AWS API
-inconsistency).
-
-Note that it may be more convenient to attach and detach network
-interfaces via methods in the VM::EC2::Instance and
-VM::EC2::NetworkInterface objects:
-
- $instance->attach_network_interface($interface=>'eth0');
- $interface->attach($instance=>'eth0');
-
-=cut
-
-sub attach_network_interface {
-    my $self = shift;
-    my %args; 
-    if ($_[0] !~ /^-/ && @_ == 3) { 
-	@args{qw(-network_interface_id -instance_id -device_index)} = @_; 
-    } else { 
-	%args = @_;
-    }
-    $args{-network_interface_id} && $args{-instance_id} && defined $args{-device_index} or
-	croak "-network_interface_id, -instance_id and -device_index arguments must all be specified";
-
-    $args{-device_index} =~ s/^eth//;
-    
-    my @param = $self->single_parm(NetworkInterfaceId=>\%args);
-    push @param,$self->single_parm(InstanceId=>\%args);
-    push @param,$self->single_parm(DeviceIndex=>\%args);
-    return $self->call('AttachNetworkInterface',@param);
-}
-
-=head2 $boolean = $ec2->detach_network_interface($attachment_id [,$force])
-
-This method detaches a network interface from an instance. Both the
-network interface and instance are specified using their
-attachmentId. If the $force flag is present, and true, then the
-detachment will be forced even if the interface is in use.
-
-Note that it may be more convenient to attach and detach network
-interfaces via methods in the VM::EC2::Instance and
-VM::EC2::NetworkInterface objects:
-
- $instance->detach_network_interface($interface);
- $interface->detach();
-
-=cut
-
-sub detach_network_interface {
-    my $self = shift;
-    my ($attachment_id,$force) = @_;
-    $attachment_id or croak "Usage: detach_network_interface(\$attachment_id [,\$force])";
-    my @param = (AttachmentId => $attachment_id);
-    push @param,(Force => 'true') if defined $force && $force;
-    return $self->call('DetachNetworkInterface',@param);
-}
-
-=head1 Elastic Load Balancers (ELB)
-
-The methods in this section allow you to retrieve information about
-Elastic Load Balancers, create new ELBs, and change the properties
-of the ELBs.
-
-The primary object manipulated by these methods is
-L<VM::EC2::ELB>. Please see the L<VM::EC2::ELB> manual page
-
-=head2 @lbs = $ec2->describe_load_balancers(-load_balancer_name=>\@names)
-
-=head2 @lbs = $ec2->describe_load_balancers(@names)
-
-Provides detailed configuration information for the specified ELB(s).
-
-Optional parameters are:
-
-    -load_balancer_names     Name of the ELB to return information on. 
-                             This can be a string scalar, or an arrayref.
-
-    -lb_name,-lb_names,      
-      -load_balancer_name    Aliases for -load_balancer_names
-
-Returns a series of L<VM::EC2::ELB> objects.
-
-=cut
-
-sub describe_load_balancers {
-    my $self = shift;
-    my %args = $self->args('-load_balancer_names',@_);
-    $args{'-load_balancer_names'} ||= $args{-lb_name};
-    $args{'-load_balancer_names'} ||= $args{-lb_names};
-    $args{'-load_balancer_names'} ||= $args{-load_balancer_name};
-    my @params = $self->member_list_parm('LoadBalancerNames',\%args);
-    push @params,$self->filter_parm(\%args);
-    return $self->elb_call('DescribeLoadBalancers',@params);
-}
-
-=head2 $success = $ec2->delete_load_balancer(-load_balancer_name=>$name)
-
-=head2 $success = $ec2->delete_load_balancer($name)
-
-Deletes the specified ELB.
-
-Arguments:
-
- -load_balancer_name    -- The name of the ELB to delete
-
- -lb_name               -- Alias for -load_balancer_name
-
-Returns true on successful deletion.  NOTE:  This API call will return
-success regardless of existence of the ELB.
-
-=cut
-
-sub delete_load_balancer {
-    my $self = shift;
-    my %args = $self->args('-load_balancer_name',@_);
-    $args{-load_balancer_name} ||= $args{-lb_name};
-    $args{-load_balancer_name} or
-        croak "delete_load_balancer(): -load_balancer_name argument missing";
-    my @params = $self->single_parm('LoadBalancerName',\%args);
-    return $self->elb_call('DeleteLoadBalancer',@params);
-}
-
-=head2 $healthcheck = $ec2->configure_health_check(-load_balancer_name  => $name,
-                                                   -healthy_threshold   => $cnt,
-                                                   -interval            => $secs,
-                                                   -target              => $target,
-                                                   -timeout             => $secs,
-                                                   -unhealthy_threshold => $cnt)
-
-Define an application healthcheck for the instances.
-
-All Parameters are required.
-
-    -load_balancer_name    Name of the ELB.
-
-    -healthy_threashold    Specifies the number of consecutive health probe successes 
-                           required before moving the instance to the Healthy state.
-
-    -interval              Specifies the approximate interval, in seconds, between 
-                           health checks of an individual instance.
-
-    -target                Must be a string in the form: Protocol:Port[/PathToPing]
-                            - Valid Protocol types are: HTTP, HTTPS, TCP, SSL
-                            - Port must be in range 1-65535
-                            - PathToPing is only applicable to HTTP or HTTPS protocol
-                              types and must be 1024 characters long or fewer.
-
-    -timeout               Specifies the amount of time, in seconds, during which no
-                           response means a failed health probe.
-
-    -unhealthy_threashold  Specifies the number of consecutive health probe failures
-                           required before moving the instance to the Unhealthy state.
-
-    -lb_name               Alias for -load_balancer_name
-
-Returns a L<VM::EC2::ELB::HealthCheck> object.
-
-=cut
-
-sub configure_health_check {
-    my $self = shift;
-    my %args = @_;
-    $args{-load_balancer_name} ||= $args{-lb_name};
-    $args{-load_balancer_name} or
-        croak "configure_health_check(): -load_balancer_name argument missing";
-    $args{-healthy_threshold} && $args{-interval} &&
-        $args{-target} && $args{-timeout} && $args{-unhealthy_threshold} or
-        croak "configure_health_check(): healthcheck argument missing";
-    my @params = $self->single_parm('LoadBalancerName',\%args);
-    push @params, map {$self->prefix_parm('HealthCheck',$_,\%args)}
-        qw(HealthyThreshold Interval Target Timeout UnhealthyThreshold);
-    return $self->elb_call('ConfigureHealthCheck',@params);
-}
-
-=head2 $success = $ec2->create_app_cookie_stickiness_policy(-load_balancer_name => $name,
-                                                            -cookie_name        => $cookie,
-                                                            -policy_name        => $policy)
-
-Generates a stickiness policy with sticky session lifetimes that follow that of
-an application-generated cookie. This policy can be associated only with
-HTTP/HTTPS listeners.
-
-Required arguments:
-
-    -load_balancer_name    Name of the ELB.
-
-    -cookie_name           Name of the application cookie used for stickiness.
-
-    -policy_name           The name of the policy being created. The name must
-                           be unique within the set of policies for this ELB. 
-
-    -lb_name               Alias for -load_balancer_name
-
-Returns true on successful execution.
-
-=cut
-
-sub create_app_cookie_stickiness_policy {
-    my $self = shift;
-    my %args = @_;
-    $args{-load_balancer_name} ||= $args{-lb_name};
-    $args{-load_balancer_name} or
-        croak "create_app_cookie_stickiness_policy(): -load_balancer_name argument missing";
-    $args{-cookie_name} && $args{-policy_name} or
-        croak "create_app_cookie_stickiness_policy(): -cookie_name or -policy_name option missing";
-    my @params = $self->single_parm('LoadBalancerName',\%args);
-    push @params, map {$self->single_parm($_,\%args)} qw(CookieName PolicyName);
-    return $self->elb_call('CreateAppCookieStickinessPolicy',@params);
-}
-
-=head2 $success = $ec2->create_lb_cookie_stickiness_policy(-load_balancer_name       => $name,
-                                                           -cookie_expiration_period => $secs,
-                                                           -policy_name              => $policy)
-
-Generates a stickiness policy with sticky session lifetimes controlled by the
-lifetime of the browser (user-agent) or a specified expiration period. This
-policy can be associated only with HTTP/HTTPS listeners.
-
-Required arguments:
-
-    -load_balancer_name         Name of the ELB.
-
-    -cookie_expiration_period   The time period in seconds after which the
-                                cookie should be considered stale. Not
-                                specifying this parameter indicates that the
-                                sticky session will last for the duration of
-                                the browser session.  OPTIONAL
-
-    -policy_name                The name of the policy being created. The name
-                                must be unique within the set of policies for 
-                                this ELB. 
-
-    -lb_name                    Alias for -load_balancer_name
-
-Returns true on successful execution.
-
-=cut
-
-sub create_lb_cookie_stickiness_policy {
-    my $self = shift;
-    my %args = @_;
-    $args{-load_balancer_name} ||= $args{-lb_name};
-    $args{-load_balancer_name} or
-        croak "create_lb_cookie_stickiness_policy(): -load_balancer_name argument missing";
-    $args{-cookie_expiration_period} && $args{-policy_name} or
-        croak "create_lb_cookie_stickiness_policy(): -cookie_expiration_period or -policy_name option missing";
-    my @params = $self->single_parm('LoadBalancerName',\%args);
-    push @params, map {$self->single_parm($_,\%args)} qw(CookieExpirationPeriod PolicyName);
-    return $self->elb_call('CreateLBCookieStickinessPolicy',@params);
-}
-
-=head2 $lb = $ec2->create_load_balancer(-load_balancer_name => $name,
-                                        -listeners          => \@listeners,
-                                        -availability_zones => \@zones,
-                                        -scheme             => $scheme,
-)
-
-Creates a new ELB.
-
-Required arguments:
-
-    -load_balancer_name         Name of the ELB.
-
-    -listeners                  Must either be a L<VM::EC2::ELB:Listener> object
-                                (or arrayref of objects) or a hashref (or arrayref
-                                of hashrefs) containing the following keys:
-
-              Protocol            -- Value as one of: HTTP, HTTPS, TCP, or SSL
-              LoadBalancerPort    -- Value in range 1-65535
-              InstancePort        -- Value in range 1-65535
-                and optionally:
-              InstanceProtocol    -- Value as one of: HTTP, HTTPS, TCP, or SSL
-              SSLCertificateId    -- Certificate ID from AWS IAM certificate list
-
-
-    -availability_zones    Literal string or array of strings containing valid
-                           availability zones.  Optional if subnets are
-                           specified in a VPC usage scenario.
-
-Optional arguments:
-
-    -scheme                The type of ELB.  By default, Elastic Load Balancing
-                           creates an Internet-facing LoadBalancer with a
-                           publicly resolvable DNS name, which resolves to
-                           public IP addresses.  Specify the value 'internal'
-                           for this option to create an internal LoadBalancer
-                           with a DNS name that resolves to private IP addresses.
-                           This option is only available in a VPC.
-
-    -security_groups       The security groups assigned to your ELB within your
-                           VPC.  String or arrayref.
-
-    -subnets               A list of subnet IDs in your VPC to attach to your
-                           ELB.  String or arrayref.  REQUIRED if availability
-                           zones are not specified above.
-
-Argument aliases:
-
-    -zones                 Alias for -availability_zones
-    -lb_name               Alias for -load_balancer_name
-                          
-Returns a L<VM::EC2::ELB> object if successful.
-
-=cut
-
-sub create_load_balancer {
-    my $self = shift;
-    my %args = @_;
-    $args{-load_balancer_name} ||= $args{-lb_name};
-    $args{-availability_zones } ||= $args{-zones};
-    $args{-load_balancer_name} or
-        croak "create_load_balancer(): -load_balancer_name argument missing";
-    $args{-listeners} or
-        croak "create_load_balancer(): -listeners option missing";
-    $args{-availability_zones} || $args{-subnets} or
-        croak "create_load_balancer(): -availability_zones option is required if subnets are not specified";
-    my @params = $self->single_parm('LoadBalancerName',\%args);
-    push @params, $self->_listener_parm($args{-listeners});
-    push @params, $self->member_list_parm('AvailabilityZones',\%args);
-    push @params, $self->single_parm('Scheme',\%args);
-    push @params, $self->member_list_parm('SecurityGroups',\%args);
-    push @params, $self->member_list_parm('Subnets',\%args);
-    return unless $self->elb_call('CreateLoadBalancer',@params);
-    return eval {
-            my $elb;
-            local $SIG{ALRM} = sub {die "timeout"};
-            alarm(60);
-            until ($elb = $self->describe_load_balancers($args{-load_balancer_name})) { sleep 1 }
-            alarm(0);
-            $elb;
-    };
-}
-
-
-# Internal method for building ELB listener parameters
-sub _listener_parm {
-    my $self = shift;
-    my $l = shift;
-    my @param;
-
-    my $i = 1;
-    for my $lsnr (ref $l && ref $l eq 'ARRAY' ? @$l : $l) {
-        if (ref $lsnr && ref $lsnr eq 'HASH') {
-            push @param,("Listeners.member.$i.Protocol"=> $lsnr->{Protocol});
-            push @param,("Listeners.member.$i.LoadBalancerPort"=> $lsnr->{LoadBalancerPort});
-            push @param,("Listeners.member.$i.InstancePort"=> $lsnr->{InstancePort});
-            push @param,("Listeners.member.$i.InstanceProtocol"=> $lsnr->{InstanceProtocol})
-                if $lsnr->{InstanceProtocol};
-            push @param,("Listeners.member.$i.SSLCertificateId"=> $lsnr->{SSLCertificateId})
-                if $lsnr->{SSLCertificateId};
-            $i++;
-        } elsif (ref $lsnr && ref $lsnr eq 'VM::EC2::ELB::Listener') {
-            push @param,("Listeners.member.$i.Protocol"=> $lsnr->Protocol);
-            push @param,("Listeners.member.$i.LoadBalancerPort"=> $lsnr->LoadBalancerPort);
-            push @param,("Listeners.member.$i.InstancePort"=> $lsnr->InstancePort);
-            if (my $InstanceProtocol = $lsnr->InstanceProtocol) {
-                push @param,("Listeners.member.$i.InstanceProtocol"=> $InstanceProtocol)
-            }
-            if (my $SSLCertificateId = $lsnr->SSLCertificateId) {
-                push @param,("Listeners.member.$i.SSLCertificateId"=> $SSLCertificateId)
-            }
-            $i++;
-        }
-    }
-    return @param;
-}
-
-=head2 $success = $ec2->create_load_balancer_listeners(-load_balancer_name => $name,
-                                                       -listeners          => \@listeners)
-
-Creates one or more listeners on a ELB for the specified port. If a listener 
-with the given port does not already exist, it will be created; otherwise, the
-properties of the new listener must match the properties of the existing
-listener.
-
- -listeners    Must either be a L<VM::EC2::ELB:Listener> object (or arrayref of
-               objects) or a hash (or arrayref of hashes) containing the
-               following keys:
-
-             Protocol            -- Value as one of: HTTP, HTTPS, TCP, or SSL
-             LoadBalancerPort    -- Value in range 1-65535
-             InstancePort        -- Value in range 1-65535
-              and optionally:
-             InstanceProtocol    -- Value as one of: HTTP, HTTPS, TCP, or SSL
-             SSLCertificateId    -- Certificate ID from AWS IAM certificate list
-
- -lb_name      Alias for -load_balancer_name
-
-Returns true on successful execution.
-
-=cut
-
-sub create_load_balancer_listeners {
-    my $self = shift;
-    my %args = @_;
-    $args{-load_balancer_name} ||= $args{-lb_name};
-    $args{-load_balancer_name} or
-        croak "create_load_balancer_listeners(): -load_balancer_name argument missing";
-    $args{-listeners} or
-        croak "create_load_balancer_listeners(): -listeners option missing";
-
-    my @params = $self->single_parm('LoadBalancerName',\%args);
-    push @params, $self->_listener_parm($args{-listeners});
-    return $self->elb_call('CreateLoadBalancerListeners',@params);
-}
-
-=head2 $success = $ec2->delete_load_balancer_listeners(-load_balancer_name  => $name,
-                                                       -load_balancer_ports => \@ports)
-
-Deletes listeners from the ELB for the specified port.
-
-Arguments:
-
- -load_balancer_name     The name of the ELB
-
- -load_balancer_ports    An arrayref of strings or literal string containing
-                         the port numbers.
-
- -ports                  Alias for -load_balancer_ports
-
- -lb_name                Alias for -load_balancer_name
-
-Returns true on successful execution.
-
-=cut
-
-sub delete_load_balancer_listeners {
-    my $self = shift;
-    my %args = @_;
-    $args{-load_balancer_name} ||= $args{-lb_name};
-    $args{-load_balancer_ports} ||= $args{-ports};
-    $args{-load_balancer_name} or
-        croak "delete_load_balancer_listeners(): -load_balancer_name argument missing";
-    $args{-load_balancer_ports} or
-        croak "delete_load_balancer_listeners(): -load_balancer_ports argument missing";
-    my @params = $self->single_parm('LoadBalancerName',\%args);
-    push @params, $self->member_list_parm('LoadBalancerPorts',\%args);
-    return $self->elb_call('DeleteLoadBalancerListeners',@params);
-}
-
-=head2 @z = $ec2->disable_availability_zones_for_load_balancer(-load_balancer_name => $name,
-                                                               -availability_zones => \@zones)
-
-Removes the specified EC2 Availability Zones from the set of configured
-Availability Zones for the ELB.  There must be at least one Availability Zone
-registered with a LoadBalancer at all times.  Instances registered with the ELB
-that are in the removed Availability Zone go into the OutOfService state.
-
-Arguments:
-
- -load_balancer_name    The name of the ELB
-
- -availability_zones    Arrayref or literal string of availability zone names
-                        (ie. us-east-1a)
-
- -zones                 Alias for -availability_zones
-
- -lb_name               Alias for -load_balancer_name
-
-
-Returns an array of L<VM::EC2::AvailabilityZone> objects now associated with the ELB.
-
-=cut
-
-sub disable_availability_zones_for_load_balancer {
-    my $self = shift;
-    my %args = @_;
-    $args{-load_balancer_name} ||= $args{-lb_name};
-    $args{-availability_zones} ||= $args{-zones};
-    $args{-load_balancer_name} or
-        croak "disable_availability_zones_for_load_balancer(): -load_balancer_name argument missing";
-    $args{-availability_zones} or
-        croak "disable_availability_zones_for_load_balancer(): -availability_zones argument missing";
-    my @params = $self->single_parm('LoadBalancerName',\%args);
-    push @params, $self->member_list_parm('AvailabilityZones',\%args);
-    my @zones = $self->elb_call('DisableAvailabilityZonesForLoadBalancer',@params) or return;
-    return $self->describe_availability_zones(@zones);
-}
-
-=head2 @z = $ec2->enable_availability_zones_for_load_balancer(-load_balancer_name => $name,
-                                                              -availability_zones => \@zones)
-
-Adds one or more EC2 Availability Zones to the ELB.  The ELB evenly distributes
-requests across all its registered Availability Zones that contain instances.
-
-Arguments:
-
- -load_balancer_name    The name of the ELB
-
- -availability_zones    Array or literal string of availability zone names
-                        (ie. us-east-1a)
-
- -zones                 Alias for -availability_zones
-
- -lb_name               Alias for -load_balancer_name
-
-Returns an array of L<VM::EC2::AvailabilityZone> objects now associated with the ELB.
-
-=cut
-
-sub enable_availability_zones_for_load_balancer {
-    my $self = shift;
-    my %args = @_;
-    $args{-load_balancer_name} ||= $args{-lb_name};
-    $args{-availability_zones} ||= $args{-zones};
-    $args{-load_balancer_name} or
-        croak "enable_availability_zones_for_load_balancer(): -load_balancer_name argument missing";
-    $args{-availability_zones} or
-        croak "enable_availability_zones_for_load_balancer(): -availability_zones argument missing";
-    my @params = $self->single_parm('LoadBalancerName',\%args);
-    push @params, $self->member_list_parm('AvailabilityZones',\%args);
-    my @zones = $self->elb_call('EnableAvailabilityZonesForLoadBalancer',@params) or return;
-    return $self->describe_availability_zones(@zones);
-}
-
-=head2 @i = $ec2->register_instances_with_load_balancer(-load_balancer_name => $name,
-                                                        -instances          => \@instance_ids)
-
-Adds new instances to the ELB.  If the instance is in an availability zone that
-is not registered with the ELB will be in the OutOfService state.  Once the zone
-is added to the ELB the instance will go into the InService state.
-
-Arguments:
-
- -load_balancer_name    The name of the ELB
-
- -instances             An arrayref or literal string of Instance IDs.
-
- -lb_name               Alias for -load_balancer_name
-
-Returns an array of instances now associated with the ELB in the form of
-L<VM::EC2::Instance> objects.
-
-=cut
-
-sub register_instances_with_load_balancer {
-    my $self = shift;
-    my %args = @_;
-    $args{-load_balancer_name} ||= $args{-lb_name};
-    $args{-instances} ||= $args{-instance_id};
-    $args{-load_balancer_name} or
-        croak "register_instances_with_load_balancer(): -load_balancer_name argument missing";
-    $args{-instances} or
-        croak "register_instances_with_load_balancer(): -instances argument missing";
-    my @params = $self->single_parm('LoadBalancerName',\%args);
-    push @params, $self->_perm_parm('Instances','member','InstanceId',$args{-instances});
-    my @i = $self->elb_call('RegisterInstancesWithLoadBalancer',@params) or return;
-    return $self->describe_instances(@i);
-}
-
-=head2 @i = $ec2->deregister_instances_from_load_balancer(-load_balancer_name => $name,
-                                                          -instances          => \@instance_ids)
-
-Deregisters instances from the ELB. Once the instance is deregistered, it will
-stop receiving traffic from the ELB. 
-
-Arguments:
-
- -load_balancer_name    The name of the ELB
-
- -instances             An arrayref or literal string of Instance IDs.
-
- -lb_name               Alias for -load_balancer_name
-
-Returns an array of instances now associated with the ELB in the form of
-L<VM::EC2::Instance> objects.
-
-=cut
-
-sub deregister_instances_from_load_balancer {
-    my $self = shift;
-    my %args = @_;
-    $args{-load_balancer_name} ||= $args{-lb_name};
-    $args{-instances} ||= $args{-instance_id};
-    $args{-load_balancer_name} or
-        croak "deregister_instances_from_load_balancer(): -load_balancer_name argument missing";
-    $args{-instances} or
-        croak "deregister_instances_from_load_balancer(): -instances argument missing";
-    my @params = $self->single_parm('LoadBalancerName',\%args);
-    push @params, $self->_perm_parm('Instances','member','InstanceId',$args{-instances});
-    my @i = $self->elb_call('DeregisterInstancesFromLoadBalancer',@params) or return;
-    return $self->describe_instances(@i);
-}
-
-=head2 $success = $ec2->set_load_balancer_listener_ssl_certificate(-load_balancer_name => $name,
-                                                                   -load_balancer_port => $port,
-                                                                   -ssl_certificate_id => $cert_id)
-
-Sets the certificate that terminates the specified listener's SSL connections.
-The specified certificate replaces any prior certificate that was used on the
-same ELB and port.
-
-Required arguments:
-
- -load_balancer_name    The name of the the ELB.
-
- -load_balancer_port    The port that uses the specified SSL certificate.
-
- -ssl_certificate_id    The ID of the SSL certificate chain to use.  See the
-                        AWS Identity and Access Management documentation under
-                        Managing Server Certificates for more information.
-
-Alias arguments:
-
- -lb_name    Alias for -load_balancer_name
-
- -port       Alias for -load_balancer_port
-
- -cert_id    Alias for -ssl_certificate_id
-
-Returns true on successful execution.
-
-=cut
-
-sub set_load_balancer_listener_ssl_certificate {
-    my $self = shift;
-    my %args = @_;
-    $args{-load_balancer_name} ||= $args{-lb_name};
-    $args{-load_balancer_port} ||= $args{-port};
-    $args{-ssl_certificate_id} ||= $args{-cert_id};
-    $args{-load_balancer_name} or
-        croak "set_load_balancer_listener_ssl_certificate(): -load_balancer_name argument missing";
-    $args{-load_balancer_port} or
-        croak "set_load_balancer_listener_ssl_certificate(): -load_balancer_port argument missing";
-    $args{-ssl_certificate_id} or
-        croak "set_load_balancer_listener_ssl_certificate(): -ssl_certificate_id argument missing";
-    my @params = $self->single_parm('LoadBalancerName',\%args);
-    push @params, $self->single_parm('LoadBalancerPort',\%args);
-    push @params,('SSLCertificateId'=>$args{-ssl_certificate_id}) if $args{-ssl_certificate_id};
-    return $self->elb_call('SetLoadBalancerListenerSSLCertificate',@params);
-}
-
-=head2 @states = $ec2->describe_instance_health(-load_balancer_name => $name,
-                                                -instances          => \@instance_ids)
-
-Returns the current state of the instances of the specified LoadBalancer. If no
-instances are specified, the state of all the instances for the ELB is returned.
-
-Required arguments:
-
-    -load_balancer_name     The name of the ELB
-
-Optional parameters:
-
-    -instances              Literal string or arrayref of Instance IDs
-
-    -lb_name                Alias for -load_balancer_name
-
-    -instance_id            Alias for -instances
-
-Returns an array of L<VM::EC2::ELB::InstanceState> objects.
-
-=cut
-
-sub describe_instance_health {
-    my $self = shift;
-    my %args = @_;
-    $args{-load_balancer_name} ||= $args{-lb_name};
-    $args{-instances} ||= $args{-instance_id};
-    $args{-load_balancer_name} or
-        croak "describe_instance_health(): -load_balancer_name argument missing";
-    my @params = $self->single_parm('LoadBalancerName',\%args);
-    push @params, $self->_perm_parm('Instances','member','InstanceId',$args{-instances});
-    return $self->elb_call('DescribeInstanceHealth',@params);
-}
-
-=head2 $success = $ec2->create_load_balancer_policy(-load_balancer_name => $name,
-                                                    -policy_name        => $policy,
-                                                    -policy_type_name   => $type_name,
-                                                    -policy_attributes  => \@attrs)
-
-Creates a new policy that contains the necessary attributes depending on the
-policy type. Policies are settings that are saved for your ELB and that can be
-applied to the front-end listener, or the back-end application server,
-depending on your policy type.
-
-Required Arguments:
-
- -load_balancer_name   The name associated with the LoadBalancer for which the
-                       policy is being created. This name must be unique within
-                       the client AWS account.
-
- -policy_name          The name of the ELB policy being created. The name must
-                       be unique within the set of policies for this ELB.
-
- -policy_type_name     The name of the base policy type being used to create
-                       this policy. To get the list of policy types, use the
-                       describe_load_balancer_policy_types function.
-
-Optional Arguments:
-
- -policy_attributes    Arrayref of hashes containing AttributeName and AttributeValue
-
- -lb_name              Alias for -load_balancer_name
-
-Returns true if successful.
-
-=cut
-
-sub create_load_balancer_policy {
-    my $self = shift;
-    my %args = @_;
-    $args{-load_balancer_name} ||= $args{-lb_name};
-    $args{-load_balancer_name} or
-        croak "create_load_balancer_policy(): -load_balancer_name argument missing";
-    $args{-policy_name} or
-        croak "create_load_balancer_policy(): -policy_name argument missing";
-    $args{-policy_type_name} or
-        croak "create_load_balancer_policy(): -policy_type_name argument missing";
-    my @params = $self->single_parm('LoadBalancerName',\%args);
-    push @params, $self->single_parm('PolicyName',\%args);
-    push @params, $self->single_parm('PolicyTypeName',\%args);
-    push @params, $self->_policy_attr_parm($args{-policy_attributes});
-    return $self->elb_call('CreateLoadBalancerPolicy',@params);
-}
-
-# internal method for building policy attribute parameters
-sub _policy_attr_parm {
-    my $self = shift;
-    my $p = shift;
-    my @param;
-
-    my $i = 1;
-    for my $policy (ref $p && ref $p eq 'ARRAY' ? @$p : $p) {
-        if (ref $policy && ref $policy eq 'HASH') {
-            push @param,("PolicyAttributes.member.$i.AttributeName"=> $policy->{AttributeName});
-            push @param,("PolicyAttributes.member.$i.AttributeValue"=> $policy->{AttributeValue});
-            $i++;
-        } elsif (ref $policy && ref $policy eq 'VM::EC2::ELB::PolicyAttribute') {
-            push @param,("PolicyAttributes.member.$i.AttributeName"=> $policy->AttributeName);
-            push @param,("PolicyAttributes.member.$i.AttributeValue"=> $policy->AttributeValue);
-            $i++;
-        }
-    }
-    return @param;
-}
-
-=head2 $success = $ec2->delete_load_balancer_policy(-load_balancer_name => $name,
-                                                    -policy_name        => $policy)
-
-Deletes a policy from the ELB. The specified policy must not be enabled for any
-listeners.
-
-Arguments:
-
- -load_balancer_name    The name of the ELB
-
- -policy_name           The name of the ELB policy
-
- -lb_name               Alias for -load_balancer_name
-
-Returns true if successful.
-
-=cut
-
-sub delete_load_balancer_policy {
-    my $self = shift;
-    my %args = @_;
-    $args{-load_balancer_name} ||= $args{-lb_name};
-    $args{-load_balancer_name} or
-        croak "delete_load_balancer_policy(): -load_balancer_name argument missing";
-    $args{-policy_name} or
-        croak "delete_load_balancer_policy(): -policy_name argument missing";
-    my @params = $self->single_parm('LoadBalancerName',\%args);
-    push @params, $self->single_parm('PolicyName',\%args);
-    return $self->elb_call('DeleteLoadBalancerPolicy',@params);
-}
-
-=head2 @policy_descs = $ec2->describe_load_balancer_policies(-load_balancer_name => $name,
-                                                             -policy_names       => \@names)
-
-Returns detailed descriptions of ELB policies. If you specify an ELB name, the
-operation returns either the descriptions of the specified policies, or
-descriptions of all the policies created for the ELB. If you don't specify a ELB
-name, the operation returns descriptions of the specified sample policies, or 
-descriptions of all the sample policies. The names of the sample policies have 
-the ELBSample- prefix.
-
-Optional Arguments:
-
- -load_balancer_name  The name of the ELB.
-
- -policy_names        The names of ELB policies created or ELB sample policy names.
-
- -lb_name             Alias for -load_balancer_name
-
-Returns an array of L<VM::EC2::ELB::PolicyDescription> objects if successful.
-
-=cut
-
-sub describe_load_balancer_policies {
-    my $self = shift;
-    my %args = @_;
-    $args{-load_balancer_name} ||= $args{-lb_name};
-    $args{-policy_names} ||= $args{-policy_name};
-    $args{-load_balancer_name} or
-        croak "describe_load_balancer_policies(): -load_balancer_name argument missing";
-    my @params = $self->single_parm('LoadBalancerName',\%args);
-    push @params, $self->member_list_parm('PolicyNames',\%args);
-    return $self->elb_call('DescribeLoadBalancerPolicies',@params);
-}
-
-=head2 @policy_types = $ec2->describe_load_balancer_policy_types(-policy_type_names => \@names)
-
-Returns meta-information on the specified ELB policies defined by the Elastic
-Load Balancing service. The policy types that are returned from this action can
-be used in a create_load_balander_policy call to instantiate specific policy
-configurations that will be applied to an ELB.
-
-Required arguemnts:
-
- -load_balancer_name    The name of the ELB.
-
-Optional arguments:
-
- -policy_type_names    Literal string or arrayref of policy type names
-
- -names                Alias for -policy_type_names
-
-Returns an array of L<VM::EC2::ELB::PolicyTypeDescription> objects if successful.
-
-=cut
-
-sub describe_load_balancer_policy_types {
-    my $self = shift;
-    my %args = @_;
-    $args{-policy_type_names} ||= $args{-names};
-    my @params = $self->member_list_parm('PolicyTypeNames',\%args);
-    return $self->elb_call('DescribeLoadBalancerPolicyTypes',@params);
-}
-
-=head2 $success = $ec2->set_load_balancer_policies_of_listener(-load_balancer_name => $name,
-                                                               -load_balancer_port => $port,
-                                                               -policy_names       => \@names)
-
-Associates, updates, or disables a policy with a listener on the ELB.  Multiple
-policies may be associated with a listener.
-
-Required arguments:
-
- -load_balancer_name    The name associated with the ELB.
-
- -load_balancer_port    The external port of the LoadBalancer with which this
-                        policy applies to.
-
- -policy_names          List of policies to be associated with the listener.
-                        Currently this list can have at most one policy. If the
-                        list is empty, the current policy is removed from the
-                        listener.  String or arrayref.
-
-Returns true if successful.
-
-=cut
-
-sub set_load_balancer_policies_of_listener {
-    my $self = shift;
-    my %args = @_;
-    $args{-load_balancer_name} ||= $args{-lb_name};
-    $args{-load_balancer_port} ||= $args{-port};
-    $args{-load_balancer_name} or
-        croak "set_load_balancer_policies_of_listener(): -load_balancer_name argument missing";
-    $args{-load_balancer_port} or
-        croak "set_load_balancer_policies_of_listener(): -load_balancer_port argument missing";
-    $args{-policy_names} or
-        croak "set_load_balancer_policies_of_listener(): -policy_names argument missing";
-    my @params = $self->single_parm('LoadBalancerName',\%args);
-    push @params, $self->single_parm('LoadBalancerPort',\%args);
-    push @params, $self->member_list_parm('PolicyNames',\%args);
-    return $self->elb_call('SetLoadBalancerPoliciesOfListener',@params);
-}
-
-=head2 @sgs = $ec2->apply_security_groups_to_load_balancer(-load_balancer_name => $name,
-                                                           -security_groups    => \@groups)
-
-Associates one or more security groups with your ELB in VPC.  The provided
-security group IDs will override any currently applied security groups.
-
-Required arguments:
-
- -load_balancer_name The name associated with the ELB.
-
- -security_groups    A list of security group IDs to associate with your ELB in
-                     VPC. The security group IDs must be provided as the ID and
-                     not the security group name (For example, sg-123456).
-                     String or arrayref.
-
-Returns a series of L<VM::EC2::SecurityGroup> objects.
-
-=cut
-
-sub apply_security_groups_to_load_balancer {
-    my $self = shift;
-    my %args = @_;
-    $args{-load_balancer_name} ||= $args{-lb_name};
-    $args{-load_balancer_name} or
-        croak "apply_security_groups_to_load_balancer(): -load_balancer_name argument missing";
-    $args{-security_groups} or
-        croak "apply_security_groups_to_load_balancer(): -security_groups argument missing";
-    my @params = $self->single_parm('LoadBalancerName',\%args);
-    push @params, $self->member_list_parm('SecurityGroups',\%args);
-    my @g = $self->elb_call('ApplySecurityGroupsToLoadBalancer',@params) or return;
-    return $self->describe_security_groups(@g);
-}
-
-=head2 @subnets = $ec2->attach_load_balancer_to_subnets(-load_balancer_name => $name,
-                                                        -subnets            => \@subnets)
-
-Adds one or more subnets to the set of configured subnets for the ELB.
-
-Required arguments:
-
- -load_balancer_name    The name associated with the ELB.
-
- -subnets               A list of subnet IDs to add for the ELB.  String or
-                        arrayref.
-
-Returns a series of L<VM::EC2::VPC::Subnet> objects corresponding to the
-subnets the ELB is now attached to.
-
-=cut
-
-sub attach_load_balancer_to_subnets {
-    my $self = shift;
-    my %args = @_;
-    $args{-load_balancer_name} ||= $args{-lb_name};
-    $args{-load_balancer_name} or
-        croak "attach_load_balancer_to_subnets(): -load_balancer_name argument missing";
-    $args{-subnets} or
-        croak "attach_load_balancer_to_subnets(): -subnets argument missing";
-    my @params = $self->single_parm('LoadBalancerName',\%args);
-    push @params, $self->member_list_parm('Subnets',\%args);
-    my @sn = $self->elb_call('AttachLoadBalancerToSubnets',@params) or return;
-    return $self->describe_subnets(@sn);
-}
-
-=head2 @subnets = $ec2->detach_load_balancer_from_subnets(-load_balancer_name => $name,
-                                                          -subnets            => \@subnets)
-
-Removes subnets from the set of configured subnets in the VPC for the ELB.
-
-Required arguments:
-
- -load_balancer_name    The name associated with the ELB.
-
- -subnets               A list of subnet IDs to add for the ELB.  String or
-                        arrayref.
-
-Returns a series of L<VM::EC2::VPC::Subnet> objects corresponding to the
-subnets the ELB is now attached to.
-
-=cut
-
-sub detach_load_balancer_from_subnets {
-    my $self = shift;
-    my %args = @_;
-    $args{-load_balancer_name} ||= $args{-lb_name};
-    $args{-load_balancer_name} or
-        croak "detach_load_balancer_from_subnets(): -load_balancer_name argument missing";
-    $args{-subnets} or
-        croak "detach_load_balancer_from_subnets(): -subnets argument missing";
-    my @params = $self->single_parm('LoadBalancerName',\%args);
-    push @params, $self->member_list_parm('Subnets',\%args);
-    my @sn = $self->elb_call('DetachLoadBalancerFromSubnets',@params) or return;
-    return $self->describe_subnets(@sn);
-}
-
-=head2 $success = $ec2->set_load_balancer_policies_for_backend_server(-instance_port      => $port,
-                                                                      -load_balancer_name => $name,
-                                                                      -policy_names       => \@policies)
-
-Replaces the current set of policies associated with a port on which the back-
-end server is listening with a new set of policies. After the policies have 
-been created, they can be applied here as a list.  At this time, only the back-
-end server authentication policy type can be applied to the back-end ports;
-this policy type is composed of multiple public key policies.
-
-Required arguments:
-
- -load_balancer_name    The name associated with the ELB.
-
- -instance_port         The port number associated with the back-end server.
-
- -policy_names          List of policy names to be set. If the list is empty,
-                        then all current polices are removed from the back-end
-                        server.
-
-Aliases:
-
- -port      Alias for -instance_port
- -lb_name   Alias for -load_balancer_name
-
-Returns true if successful.
-
-=cut
-
-sub set_load_balancer_policies_for_backend_server {
-    my $self = shift;
-    my %args = @_;
-    $args{-load_balancer_name} ||= $args{-lb_name};
-    $args{-instance_port} ||= $args{-port};
-    $args{-load_balancer_name} or
-        croak "set_load_balancer_policies_for_backend_server(): -load_balancer_name argument missing";
-    $args{-instance_port} or
-        croak "set_load_balancer_policies_for_backend_server(): -instance_port argument missing";
-    $args{-policy_names} or
-        croak "set_load_balancer_policies_for_backend_server(): -policy_names argument missing";
-    my @params = $self->single_parm('LoadBalancerName',\%args);
-    push @params, $self->single_parm('InstancePort',\%args);
-    push @params, $self->member_list_parm('PolicyNames',\%args);
-    return $self->elb_call('SetLoadBalancerPoliciesForBackendServer',@params);
-}
-
-=head1 AWS SECURITY TOKENS
-
-AWS security tokens provide a way to grant temporary access to
-resources in your EC2 space without giving them permanent
-accounts. They also provide the foundation for mobile services and
-multifactor authentication devices (MFA).
-
-Used in conjunction with VM::EC2::Security::Policy and
-VM::EC2::Security::Credentials, you can create a temporary user who is
-authenticated for a limited length of time and pass the credentials to
-him or her via a secure channel. He or she can then create a
-credentials object to access your AWS resources.
-
-Here is an example:
-
- # on your side of the connection
- $ec2 = VM::EC2->new(...);  # as usual
- my $policy = VM::EC2::Security::Policy->new;
- $policy->allow('DescribeImages','RunInstances');
- my $token = $ec2->get_federation_token(-name     => 'TemporaryUser',
-                                        -duration => 60*60*3, # 3 hrs, as seconds
-                                        -policy   => $policy);
- my $serialized = $token->credentials->serialize;
- send_data_to_user_somehow($serialized);
-
- # on the temporary user's side of the connection
- my $serialized = get_data_somehow();
- my $token = VM::EC2::Security::Credentials->new_from_serialized($serialized);
- my $ec2   = VM::EC2->new(-security_token => $token);
- print $ec2->describe_images(-owner=>'self');
-
-For temporary users who are not using the Perl VM::EC2 API, you can
-transmit the required fields individually:
-
- my $credentials   = $token->credentials;
- my $access_key_id = $credentials->accessKeyId;
- my $secret_key    = $credentials->secretKey;
- my $session_token = $credentials->sessionToken;
- send_data_to_user_somehow($session_token,
-                           $access_key_id,
-                           $secret_key);
-
-Calls to get_federation_token() return a VM::EC2::Security::Token
-object. This object contains two sub-objects, a
-VM::EC2::Security::Credentials object, and a
-VM::EC2::Security::FederatedUser object. The Credentials object
-contains a temporary access key ID, secret access key, and session
-token which together can be used to authenticate to the EC2 API.  The
-FederatedUser object contains the temporary user account name and ID.
-
-See L<VM::EC2::Security::Token>, L<VM::EC2::Security::FederatedUser>,
-L<VM::EC2::Security::Credentials>, and L<VM::EC2::Security::Policy>.
-
-=cut
-
-=head2 $token = $ec2->get_federation_token($username)
-
-=head2 $token = $ec2->get_federation_token(-name=>$username,@args)
-
-This method creates a new temporary user under the provided username
-and returns a VM::EC2::Security::Token object that contains temporary
-credentials for the user, as well as information about the user's
-account. Other options allow you to control the duration for which the
-credentials will be valid, and the policy the controls what resources
-the user is allowed to access.
-
-=over 4
-
-=item Required arguments:
-
- -name The username
-
-The username must comply with the guidelines described in
-http://docs.amazonwebservices.com/IAM/latest/UserGuide/LimitationsOnEntities.html:
-essentially all alphanumeric plus the characters [+=,.@-].
-
-=item Optional arguments:
-
- -duration_seconds Length of time the session token will be valid for,
-                    expressed in seconds. 
-
- -duration         Same thing, faster to type.
-
- -policy           A VM::EC2::Security::Policy object, or a JSON string
-                     complying with the IAM policy syntax.
-
-The duration must be no shorter than 1 hour (3600 seconds) and no
-longer than 36 hours (129600 seconds). If no duration is specified,
-Amazon will default to 12 hours. If no policy is provided, then the
-user will not be able to execute B<any> actions.
-
-Note that if the temporary user wishes to create a VM::EC2 object and
-specify a region name at create time
-(e.g. VM::EC2->new(-region=>'us-west-1'), then the user must have
-access to the DescribeRegions action:
-
- $policy->allow('DescribeRegions')
-
-Otherwise the call to new() will fail.
-
-=back
-
-=cut
-
-sub get_federation_token {
-    my $self = shift;
-    my %args = $self->args('-name',@_);
-    $args{-name} or croak "Usage: get_federation_token(-name=>\$name,\@more_args)";
-    $args{-duration_seconds} ||= $args{-duration};
-    my @p = map {$self->single_parm($_,\%args)} qw(Name DurationSeconds Policy);
-    return $self->sts_call('GetFederationToken',@p);
-}
-
-
-=head2 $token = $ec2->get_session_token(%args)
-
-This method creates a temporary VM::EC2::Security::Token object for an
-anonymous user. The token has no policy associated with it, and can be
-used to run any of the EC2 actions available to the user who created
-the token. Optional arguments allow the session token to be used in
-conjunction with MFA devices.
-
-=over 4
-
-=item Required arguments:
-
-none
-
-=item Optional arguments:
-
- -duration_seconds Length of time the session token will be valid for,
-                    expressed in seconds.
-
- -duration         Same thing, faster to type.
-
- -serial_number    The identification number of the user's MFA device,
-                     if any.
-
- -token_code       The code provided by the MFA device, if any.
-
-If no duration is specified, Amazon will default to 12 hours.
-
-See
-http://docs.amazonwebservices.com/IAM/latest/UserGuide/Using_ManagingMFA.html
-for information on using AWS in conjunction with MFA devices.
-
-=back
-
-=cut
-
-sub get_session_token {
->>>>>>> 5d0ff2ef
-    my $self = shift;
-    my $d    = $self->{raise_error};
-    $self->{raise_error} = shift if @_;
-    $d;
-}
-
-<<<<<<< HEAD
-=head2 $ec2->print_error($boolean)
-=======
-=head1 $token = $ec2->get_signin_token(-credentials => $credentials)
-
-Get a SigninToken for the Federated Signin for AWS control panel
-
-Accepts:
-
-  -credentials => $credentials - The credentials from a VM::EC2::Security::Token generated
-                                 from a get_federation_token call
-
-Returns a hashref with a single key: SigninToken with the Token
-
-=cut
-
-sub get_signin_token {
-    my $self = shift;
-    my %args = @_;
-    my @p;
-    if (defined $args{'-credentials'}){
-        my $creds = $args{'-credentials'};
-        push @p, ('Session' => JSON::encode_json({
-            sessionId    => $creds->accessKeyId,
-            sessionKey   => $creds->secretAccessKey,
-            sessionToken => $creds->sessionToken
-        }));
-        push @p, ('SessionType' => 'json');
-    }
-
-    return $self->signin_call('getSigninToken', @p);
-}
-
-=head1 LAUNCH CONFIGURATIONS
-
-=head2 @lc = $ec2->describe_launch_configurations(-names => \@names);
->>>>>>> 5d0ff2ef
 
 Change the handling of error conditions. Pass a true value to cause
 Amazon API errors to print error messages to STDERR. Pass false to
@@ -8045,43 +1639,9 @@
 =cut
 
 sub call {
-<<<<<<< HEAD
     my $self = shift;
     return $ASYNC ? $self->_call_async(@_) : $self->_call_sync(@_);
 }
-=======
-    my $self    = shift;
-    my $response  = $self->make_request(@_);
-
-    my $sleep_time = 2;
-    while ($response->decoded_content =~ 'RequestLimitExceeded') {
-        last if ($sleep_time > 64); # wait at most 64 seconds
-        sleep $sleep_time;
-        $sleep_time *= 2;
-        $response  = $self->make_request(@_);
-    }
-    unless ($response->is_success) {
-	my $content = $response->decoded_content;
-	my $error;
-	if ($content =~ /<Response>/) {
-	    $error = VM::EC2::Dispatch->create_error_object($response->decoded_content,$self);
-	} elsif ($content =~ /<ErrorResponse xmlns="http:\/\//) {
-	    $error = VM::EC2::Dispatch->create_alt_error_object($response->decoded_content,$self);
-	} else {
-	    my $code = $response->status_line;
-	    my $msg  = $response->decoded_content;
-	    $error = VM::EC2::Error->new({Code=>$code,Message=>"$msg from API call '$_[0]')"},$self);
-	}
-	$self->error($error);
-	carp  "$error" if $self->print_error;
-	croak "$error" if $self->raise_error;
-	return;
-    }
-
-    $self->error(undef);
-    my @obj = VM::EC2::Dispatch->response2objects($response,$self);
->>>>>>> 5d0ff2ef
-
 sub _call_sync {
     my $self = shift;
     my $cv   = $self->_call_async(@_);
@@ -8096,7 +1656,6 @@
     }
 }
 
-<<<<<<< HEAD
 sub _call_async {
     my $self  = shift;
     my ($action,@param) = @_;
@@ -8165,7 +1724,8 @@
     } else {
 	$cv->send;
     }
-=======
+}
+
 sub signin_call {
     my $self = shift;
     my ($action,%args) = @_;
@@ -8233,7 +1793,6 @@
     }
 
     GET "$endpoint?" . join '&', @param;
->>>>>>> 5d0ff2ef
 }
 
 sub sts_call {
